# Copyright (C) 2025 Miguel Marina
# Author: Miguel Marina <karel.capek.robotics@gmail.com>
# LinkedIn: https://www.linkedin.com/in/progman32/
#
# This program is free software: you can redistribute it and/or modify
# it under the terms of the GNU General Public License as published by
# the Free Software Foundation, either version 3 of the License, or
# (at your option) any later version.
#
# This program is distributed in the hope that it will be useful,
# but WITHOUT ANY WARRANTY; without even the implied warranty of
# MERCHANTABILITY or FITNESS FOR A PARTICULAR PURPOSE.  See the
# GNU General Public License for more details.
#
# You should have received a copy of the GNU General Public License
# along with this program.  If not, see <https://www.gnu.org/licenses/>.

import os
import sys

import numpy as np
import torch
from PIL import Image

sys.path.append(os.getcwd())
<<<<<<< HEAD
from synapsex.image_processing import load_process_shape_image, load_annotated_dataset
=======
from synapsex.image_processing import load_process_shape_image, load_process_vehicle_image
>>>>>>> b76d36ad

def test_load_process_shape_image_angle_control(tmp_path):
    img = Image.fromarray(np.zeros((10, 10), dtype=np.uint8))
    path = tmp_path / "test.png"
    img.save(path)
    multi = load_process_shape_image(str(path), angles=[0, 90])
    single = load_process_shape_image(str(path), angles=[0])
    assert len(multi) == 2
    assert len(single) == 1


<<<<<<< HEAD
def test_load_annotated_dataset_yolo(tmp_path):
    img_dir = tmp_path / "images"
    lbl_dir = tmp_path / "labels"
    img_dir.mkdir()
    lbl_dir.mkdir()
    img = Image.fromarray(np.zeros((10, 10, 3), dtype=np.uint8))
    img_path = img_dir / "0.jpg"
    img.save(img_path)
    # Single box centered with width/height 0.4
    label_content = "0 0.5 0.5 0.4 0.4\n"
    (lbl_dir / "0.txt").write_text(label_content)
    samples = load_annotated_dataset(str(tmp_path))
    assert len(samples) == 1
    image, boxes, labels = samples[0]
    assert image.shape[1:] == (10, 10)
    assert boxes.shape == (1, 4)
    assert labels.tolist() == [0]
=======
def test_load_process_vehicle_image_shape(tmp_path):
    img = Image.fromarray(np.zeros((20, 20, 3), dtype=np.uint8))
    path = tmp_path / "vehicle.png"
    img.save(path)
    tensor = load_process_vehicle_image(str(path), target_size=32, augment=False)
    assert tensor.shape == (3, 32, 32)
    assert tensor.dtype == torch.float32
    assert float(tensor.max()) <= 3 and float(tensor.min()) >= -3
>>>>>>> b76d36ad
<|MERGE_RESOLUTION|>--- conflicted
+++ resolved
@@ -23,11 +23,7 @@
 from PIL import Image
 
 sys.path.append(os.getcwd())
-<<<<<<< HEAD
 from synapsex.image_processing import load_process_shape_image, load_annotated_dataset
-=======
-from synapsex.image_processing import load_process_shape_image, load_process_vehicle_image
->>>>>>> b76d36ad
 
 def test_load_process_shape_image_angle_control(tmp_path):
     img = Image.fromarray(np.zeros((10, 10), dtype=np.uint8))
@@ -39,7 +35,6 @@
     assert len(single) == 1
 
 
-<<<<<<< HEAD
 def test_load_annotated_dataset_yolo(tmp_path):
     img_dir = tmp_path / "images"
     lbl_dir = tmp_path / "labels"
@@ -57,7 +52,7 @@
     assert image.shape[1:] == (10, 10)
     assert boxes.shape == (1, 4)
     assert labels.tolist() == [0]
-=======
+
 def test_load_process_vehicle_image_shape(tmp_path):
     img = Image.fromarray(np.zeros((20, 20, 3), dtype=np.uint8))
     path = tmp_path / "vehicle.png"
@@ -65,5 +60,4 @@
     tensor = load_process_vehicle_image(str(path), target_size=32, augment=False)
     assert tensor.shape == (3, 32, 32)
     assert tensor.dtype == torch.float32
-    assert float(tensor.max()) <= 3 and float(tensor.min()) >= -3
->>>>>>> b76d36ad
+    assert float(tensor.max()) <= 3 and float(tensor.min()) >= -3