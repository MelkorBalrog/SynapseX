--- conflicted
+++ resolved
@@ -8,7 +8,6 @@
 
 
 def test_save_project(tmp_path):
-<<<<<<< HEAD
     ip = RedundantNeuralIP()
     ip.ann_map[0] = PyTorchANN()
     ip.metrics_by_ann[0] = {"accuracy": 0.5}
@@ -24,28 +23,4 @@
     assert weight_file.exists()
     fig_file = tmp_path / ann_data["figures"][0]
     assert fig_file.exists()
-    assert ann_data["metrics"]["accuracy"] == 0.5
-=======
-    orig = hp.__dict__.copy()
-    try:
-        hp.num_classes = 4
-        ip = RedundantNeuralIP()
-        ip.ann_map[0] = PyTorchANN()
-        ip.metrics_by_ann[0] = {"accuracy": 0.5}
-        fig = plt.figure()
-        ip.figures_by_ann[0] = [fig]
-        json_path = tmp_path / "project.json"
-        ip.save_project(str(json_path), "test_weights")
-        data = json.loads(json_path.read_text())
-        assert data["num_classes"] == 4
-        assert "0" in data["anns"]
-        ann_data = data["anns"]["0"]
-        weight_file = tmp_path / ann_data["weights"]
-        assert weight_file.exists()
-        fig_file = tmp_path / ann_data["figures"][0]
-        assert fig_file.exists()
-        assert ann_data["metrics"]["accuracy"] == 0.5
-    finally:
-        for k, v in orig.items():
-            setattr(hp, k, v)
->>>>>>> e2c58372
+    assert ann_data["metrics"]["accuracy"] == 0.5