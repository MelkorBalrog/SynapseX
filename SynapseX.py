#!/usr/bin/env python3
"""Utility to run SynapseX assembly programs or launch a small GUI.

This script supersedes the legacy ``chip.py`` entry point. Assembly programs
are stored in the ``asm/`` directory and can be executed either via the
command line or through a graphical interface.

Usage::

    python SynapseX.py gui
    python SynapseX.py train /path/to/train_data
    python SynapseX.py classify path/to/image.png
"""

from __future__ import annotations
import io
import re
import sys
from contextlib import redirect_stdout
from pathlib import Path
import tkinter as tk
from tkinter import filedialog, ttk
from PIL import Image, ImageTk
import matplotlib.pyplot as plt
import numpy as np

from synapsex.image_processing import load_process_shape_image

from synapse.soc import SoC


class ScrollableNotebook(ttk.Frame):
    """A ``ttk.Notebook`` with a horizontal scrollbar for overflowing tabs."""

    def __init__(self, master, **kwargs):
        super().__init__(master)
        self.canvas = tk.Canvas(self, highlightthickness=0)
        self.h_scroll = ttk.Scrollbar(self, orient=tk.HORIZONTAL, command=self.canvas.xview)
        self.canvas.configure(xscrollcommand=self.h_scroll.set)
        self.notebook = ttk.Notebook(self.canvas, **kwargs)
        self.canvas.create_window((0, 0), window=self.notebook, anchor="nw")
        self.canvas.pack(fill=tk.BOTH, expand=1)
        self.h_scroll.pack(fill=tk.X)
        self.notebook.bind("<Configure>", self._on_configure)

    def _on_configure(self, _event) -> None:
        self.canvas.configure(scrollregion=self.canvas.bbox("all"))

    # proxy common notebook methods
    def add(self, child, **kw):
        return self.notebook.add(child, **kw)

    def tabs(self):
        return self.notebook.tabs()

    def select(self, tab=None):
        return self.notebook.select(tab)

    def nametowidget(self, name):
        return self.notebook.nametowidget(name)

    def bind(self, sequence=None, func=None, add=None):
        return self.notebook.bind(sequence, func, add)


def load_asm_file(path: str | Path) -> list[str]:
    """Read an assembly file and return a list of lines."""
    with open(path, "r", encoding="utf-8") as f:
        return [line.rstrip("\n") for line in f]


class SynapseXGUI(tk.Tk):
    """GUI to run assembly programs on the SoC."""

    def __init__(self) -> None:
        super().__init__()
        self.title("SynapseX")
        self.geometry("1100x650")
        style = ttk.Style(self)
        style.theme_use("clam")
        self.current_asm_path: Path | None = None
        self._build_menu()
        self._build_ui()
        # keep references to PhotoImage objects to avoid garbage collection
        self._figure_images: list[ImageTk.PhotoImage] = []

    def _build_menu(self) -> None:
        menubar = tk.Menu(self)
        file_menu = tk.Menu(menubar, tearoff=0)
        file_menu.add_command(label="Open ASM...", command=self.menu_open_asm)
        file_menu.add_command(label="Save ASM...", command=self.menu_save_asm)
        file_menu.add_separator()
        file_menu.add_command(label="Load Image...", command=self.menu_load_image)
        file_menu.add_command(label="Save Report...", command=self.menu_save_report)
        file_menu.add_separator()
        file_menu.add_command(label="Exit", command=self.destroy)
        menubar.add_cascade(label="File", menu=file_menu)
        self.config(menu=menubar)

    def _build_ui(self) -> None:
        paned = ttk.Panedwindow(self, orient=tk.HORIZONTAL)
        paned.pack(fill=tk.BOTH, expand=1)

        left = ttk.Frame(paned)
        right = ttk.Frame(paned, width=240)
        paned.add(left, weight=3)
        paned.add(right, weight=1)

        left_paned = ttk.Panedwindow(left, orient=tk.VERTICAL)
        left_paned.pack(fill=tk.BOTH, expand=1)

        self.asm_frame = ttk.Frame(left_paned)
        self.asm_text = tk.Text(self.asm_frame, wrap="none", font=("Consolas", 11))
        self.asm_text.tag_configure("instr", foreground="#0066CC")
        self.asm_text.tag_configure("number", foreground="#CC0000")
        self.asm_text.tag_configure("comment", foreground="#008000")
        self.asm_text.bind("<<Modified>>", self._on_asm_modified)
        x_scroll = ttk.Scrollbar(self.asm_frame, orient="horizontal", command=self.asm_text.xview)
        y_scroll = ttk.Scrollbar(self.asm_frame, orient="vertical", command=self.asm_text.yview)
        self.asm_text.configure(xscrollcommand=x_scroll.set, yscrollcommand=y_scroll.set)
        self.asm_text.grid(row=0, column=0, sticky="nsew")
        y_scroll.grid(row=0, column=1, sticky="ns")
        x_scroll.grid(row=1, column=0, sticky="ew")
        self.asm_frame.rowconfigure(0, weight=1)
        self.asm_frame.columnconfigure(0, weight=1)
        left_paned.add(self.asm_frame, weight=3)

        self.results_nb = ScrollableNotebook(left_paned)
        left_paned.add(self.results_nb, weight=2)
        self.network_tabs: dict[str, ScrollableNotebook] = {}

        ttk.Label(right, text="Assembly Programs").pack(anchor="w", padx=5, pady=(5, 0))
        self.asm_tree = ttk.Treeview(right, show="tree")
        self.asm_tree.pack(fill=tk.BOTH, expand=1, padx=5)
        self.asm_tree.bind("<<TreeviewSelect>>", self.on_select_asm)

        ttk.Separator(right, orient=tk.HORIZONTAL).pack(fill=tk.X, pady=5)

        run_btn = ttk.Button(right, text="Run Program", command=self.run_selected)
        run_btn.pack(fill=tk.X, padx=5)

        ttk.Label(right, text="Training Data").pack(anchor="w", padx=5, pady=(10, 0))
        self.data_entry = ttk.Entry(right)
        self.data_entry.pack(fill=tk.X, padx=5)
        browse = ttk.Button(right, text="Browse…", command=self.choose_data_dir)
        browse.pack(fill=tk.X, padx=5, pady=5)

        for asm_path in sorted(Path("asm").glob("*.asm")):
            self.asm_tree.insert("", tk.END, iid=str(asm_path), text=asm_path.name)

    def _create_scrolled_text(self, parent: tk.Widget) -> tuple[ttk.Frame, tk.Text]:
        """Return a text widget with horizontal and vertical scrollbars."""
        frame = ttk.Frame(parent)
        text = tk.Text(frame, wrap="none", font=("Segoe UI", 10))
        x_scroll = ttk.Scrollbar(frame, orient="horizontal", command=text.xview)
        y_scroll = ttk.Scrollbar(frame, orient="vertical", command=text.yview)
        text.configure(xscrollcommand=x_scroll.set, yscrollcommand=y_scroll.set)
        text.grid(row=0, column=0, sticky="nsew")
        y_scroll.grid(row=0, column=1, sticky="ns")
        x_scroll.grid(row=1, column=0, sticky="ew")
        frame.rowconfigure(0, weight=1)
        frame.columnconfigure(0, weight=1)
        return frame, text

    def choose_data_dir(self) -> None:
        path = filedialog.askdirectory(title="Select Training Data Directory")
        if path:
            self.data_entry.delete(0, tk.END)
            self.data_entry.insert(0, path)

    def on_select_asm(self, _event) -> None:
        sel = self.asm_tree.selection()
        if not sel:
            return
        path = sel[0]
        self.current_asm_path = Path(path)
        with open(path, "r", encoding="utf-8") as f:
            data = f.read()
        self.asm_text.delete("1.0", tk.END)
        self.asm_text.insert(tk.END, data)
        self._highlight_asm()

    def menu_open_asm(self) -> None:
        path = filedialog.askopenfilename(
            title="Open ASM Program",
            filetypes=[("ASM Files", "*.asm"), ("All Files", "*.*")],
        )
        if not path:
            return
        self.current_asm_path = Path(path)
        with open(path, "r", encoding="utf-8") as f:
            data = f.read()
        self.asm_text.delete("1.0", tk.END)
        self.asm_text.insert(tk.END, data)
        self._highlight_asm()

    def menu_save_asm(self) -> None:
        if self.current_asm_path is None:
            path = filedialog.asksaveasfilename(
                title="Save ASM Program",
                defaultextension=".asm",
                filetypes=[("ASM Files", "*.asm"), ("All Files", "*.*")],
            )
            if not path:
                return
            self.current_asm_path = Path(path)
        with open(self.current_asm_path, "w", encoding="utf-8") as f:
            f.write(self.asm_text.get("1.0", tk.END))

    def menu_load_image(self) -> None:
        path = filedialog.askopenfilename(
            title="Select Image to Classify",
            filetypes=[
                ("Image Files", "*.png *.jpg *.jpeg *.bmp"),
                ("All Files", "*.*"),
            ],
        )
        if not path:
            return
        processed_dir = Path.cwd() / "processed"
<<<<<<< HEAD
        processed_imgs = load_process_shape_image(path, out_dir=processed_dir, save=True)
        processed = processed_imgs[0]
=======
        processed = load_process_shape_image(path, out_dir=processed_dir, angles=[0])[0]
>>>>>>> 6e151538
        soc = SoC()
        base_addr = 0x5000
        for i, val in enumerate(processed):
            word = np.frombuffer(np.float32(val).tobytes(), dtype=np.uint32)[0]
            soc.memory.write(base_addr + i, int(word))
        asm_lines = load_asm_file(Path("asm") / "classification.asm")
        soc.load_assembly(asm_lines)
        buf = io.StringIO()
        with redirect_stdout(buf):
            soc.run(max_steps=3000)
        out = buf.getvalue()
        result = soc.cpu.get_reg("$t9")
        if "Classification" not in self.network_tabs:
            sub_nb = ScrollableNotebook(self.results_nb)
            self.results_nb.add(sub_nb, text="Classification")
            self.network_tabs["Classification"] = sub_nb
        sub_nb = self.network_tabs["Classification"]
        frame, text = self._create_scrolled_text(sub_nb)
        text.insert(tk.END, out + f"\nPredicted class: {result}\n")
        text.config(state="disabled")
        sub_nb.add(frame, text=f"Run {len(sub_nb.tabs())+1}")

        img_arr = (processed.reshape(28, 28) * 255).astype(np.uint8)
        proc_photo = ImageTk.PhotoImage(Image.fromarray(img_arr))
        img_lbl = ttk.Label(sub_nb, image=proc_photo)
        img_lbl.image = proc_photo
        self._figure_images.append(proc_photo)
        sub_nb.add(img_lbl, text="Processed")

        sub_nb.select(frame)
        self.results_nb.select(sub_nb)

    def menu_save_report(self) -> None:
        current = self.results_nb.select()
        if not current:
            return
        widget = self.nametowidget(current)
        if isinstance(widget, ScrollableNotebook):
            sub_widget = widget.nametowidget(widget.select())
        elif isinstance(widget, ttk.Notebook):
            sub_widget = widget.nametowidget(widget.select())
        else:
            sub_widget = widget
        if isinstance(sub_widget, ttk.Frame):
            for child in sub_widget.winfo_children():
                if isinstance(child, tk.Text):
                    sub_widget = child
                    break
            else:
                sub_widget = None
        if not isinstance(sub_widget, tk.Text):
            return
        content = sub_widget.get("1.0", tk.END)
        path = filedialog.asksaveasfilename(
            title="Save Report",
            defaultextension=".txt",
            filetypes=[("Text Files", "*.txt"), ("All Files", "*.*")],
        )
        if path:
            with open(path, "w", encoding="utf-8") as f:
                f.write(content)

    def _on_asm_modified(self, _event) -> None:
        if self.asm_text.edit_modified():
            self.asm_text.edit_modified(False)
            self._highlight_asm()

    def _highlight_asm(self) -> None:
        text = self.asm_text.get("1.0", tk.END)
        self.asm_text.tag_remove("instr", "1.0", tk.END)
        self.asm_text.tag_remove("number", "1.0", tk.END)
        self.asm_text.tag_remove("comment", "1.0", tk.END)
        for line_no, line in enumerate(text.splitlines(), start=1):
            code, sep, _comment = line.partition(";")
            tokens = code.split()
            if tokens:
                token = tokens[0]
                col = code.find(token)
                if token.endswith(":") and len(tokens) > 1:
                    token = tokens[1]
                    col = code.find(token)
                start = f"{line_no}.{col}"
                end = f"{start}+{len(token)}c"
                self.asm_text.tag_add("instr", start, end)
            for match in re.finditer(r"\b-?(0x[0-9a-fA-F]+|\d+)\b", code):
                num_start = f"{line_no}.{match.start()}"
                num_end = f"{line_no}.{match.end()}"
                self.asm_text.tag_add("number", num_start, num_end)
            if sep:
                col = len(code)
                start = f"{line_no}.{col}"
                end = f"{line_no}.{len(line)}"
                self.asm_text.tag_add("comment", start, end)

    def run_selected(self) -> None:
        sel = self.asm_tree.selection()
        if not sel:
            return
        asm_path = Path(sel[0])
        train_dir = self.data_entry.get() or None
        soc = SoC(train_data_dir=train_dir, show_plots=False)
        asm_lines = load_asm_file(asm_path)
        soc.load_assembly(asm_lines)
        buf = io.StringIO()
        with redirect_stdout(buf):
            soc.run(max_steps=3000)
        out = buf.getvalue()
        net_name = asm_path.stem
        if net_name not in self.network_tabs:
            sub_nb = ScrollableNotebook(self.results_nb)
            self.results_nb.add(sub_nb, text=net_name)
            self.network_tabs[net_name] = sub_nb
        sub_nb = self.network_tabs[net_name]
        frame, text = self._create_scrolled_text(sub_nb)
        text.insert(tk.END, out)
        text.config(state="disabled")
        sub_nb.add(frame, text=f"Run {len(sub_nb.tabs())+1}")
        sub_nb.select(frame)
        self.results_nb.select(sub_nb)

        # add generated figures as notebook tabs with scrollbars
        for fig in soc.neural_ip.last_figures:
            buf_img = io.BytesIO()
            fig.savefig(buf_img, format="png")
            buf_img.seek(0)
            image = Image.open(buf_img)
            photo = ImageTk.PhotoImage(image)

            frame = ttk.Frame(self.results_nb)
            canvas = tk.Canvas(frame, width=min(800, image.width), height=min(600, image.height))
            hbar = ttk.Scrollbar(frame, orient=tk.HORIZONTAL, command=canvas.xview)
            vbar = ttk.Scrollbar(frame, orient=tk.VERTICAL, command=canvas.yview)
            canvas.configure(xscrollcommand=hbar.set, yscrollcommand=vbar.set)
            canvas.create_image(0, 0, image=photo, anchor="nw")
            canvas.configure(scrollregion=(0, 0, image.width, image.height))

            canvas.grid(row=0, column=0, sticky="nsew")
            vbar.grid(row=0, column=1, sticky="ns")
            hbar.grid(row=1, column=0, sticky="ew")
            frame.rowconfigure(0, weight=1)
            frame.columnconfigure(0, weight=1)

            self._figure_images.append(photo)
            self.results_nb.add(frame, text=f"Fig {len(self.results_nb.tabs()) + 1}")
            plt.close(fig)


def main() -> None:
    if len(sys.argv) == 1 or sys.argv[1].lower() == "gui":
        gui = SynapseXGUI()
        gui.mainloop()
        return

    mode = sys.argv[1].lower()

    if mode == "train":
        if len(sys.argv) < 3:
            print("Usage: python SynapseX.py train /path/to/train_data")
            return
        train_dir = Path(sys.argv[2])
        if not train_dir.is_dir():
            print(f"Training data directory '{train_dir}' not found.")
            return
        soc = SoC(train_data_dir=str(train_dir))
        asm_lines = load_asm_file(Path("asm") / "training.asm")
        soc.load_assembly(asm_lines)
        soc.run(max_steps=3000)
        print("\nTraining Phase Completed!")
    elif mode == "classify":
        if len(sys.argv) < 3:
            print("Usage: python SynapseX.py classify path/to/image.png")
            return
        soc = SoC()
        asm_lines = load_asm_file(Path("asm") / "classification.asm")
        soc.load_assembly(asm_lines)
        soc.run(max_steps=3000)
        print("\nClassification Phase Completed!")
    else:
        print("Unknown mode. Use 'train', 'classify' or 'gui'.")


if __name__ == "__main__":
    main()
<|MERGE_RESOLUTION|>--- conflicted
+++ resolved
@@ -218,12 +218,8 @@
         if not path:
             return
         processed_dir = Path.cwd() / "processed"
-<<<<<<< HEAD
         processed_imgs = load_process_shape_image(path, out_dir=processed_dir, save=True)
         processed = processed_imgs[0]
-=======
-        processed = load_process_shape_image(path, out_dir=processed_dir, angles=[0])[0]
->>>>>>> 6e151538
         soc = SoC()
         base_addr = 0x5000
         for i, val in enumerate(processed):
