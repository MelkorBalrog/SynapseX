#!/usr/bin/env python3
"""Utility to run SynapseX assembly programs or launch a small GUI.

This script supersedes the legacy ``chip.py`` entry point. Assembly programs
are stored in the ``asm/`` directory and can be executed either via the
command line or through a graphical interface.

Usage::

    python SynapseX.py gui
    python SynapseX.py train /path/to/train_data
    python SynapseX.py classify path/to/image.png
"""

from __future__ import annotations
import io
import re
import sys
import re
from contextlib import redirect_stdout
from pathlib import Path
import tkinter as tk
from tkinter import filedialog, ttk
<<<<<<< HEAD
from PIL import Image, ImageTk
=======
from matplotlib.backends.backend_tkagg import FigureCanvasTkAgg
>>>>>>> 67d42dc9
import matplotlib.pyplot as plt

try:  # Python <=3.10 ships scrolledtext as a submodule
    from tkinter.scrolledtext import ScrolledText
except Exception:  # pragma: no cover - fallback for some platforms
    import tkinter.scrolledtext as _scrolledtext
    ScrolledText = _scrolledtext.ScrolledText

from synapse.soc import SoC


def load_asm_file(path: str | Path) -> list[str]:
    """Read an assembly file and return a list of lines."""
    with open(path, "r", encoding="utf-8") as f:
        return [line.rstrip("\n") for line in f]


class SynapseXGUI(tk.Tk):
    """GUI to run assembly programs on the SoC."""

    def __init__(self) -> None:
        super().__init__()
        self.title("SynapseX")
        self.geometry("1100x650")
        style = ttk.Style(self)
        style.theme_use("clam")
        self._build_ui()
        # keep references to PhotoImage objects to avoid garbage collection
        self._figure_images: list[ImageTk.PhotoImage] = []

    def _build_ui(self) -> None:
        paned = ttk.Panedwindow(self, orient=tk.HORIZONTAL)
        paned.pack(fill=tk.BOTH, expand=1)

        left = ttk.Frame(paned)
        right = ttk.Frame(paned, width=240)
        paned.add(left, weight=3)
        paned.add(right, weight=1)

        left_paned = ttk.Panedwindow(left, orient=tk.VERTICAL)
        left_paned.pack(fill=tk.BOTH, expand=1)

        self.asm_frame = ttk.Frame(left_paned)
        self.asm_text = tk.Text(self.asm_frame, wrap="none", font=("Consolas", 11))
        self.asm_text.tag_configure("instr", foreground="#0066CC")
        self.asm_text.tag_configure("number", foreground="#CC0000")
        x_scroll = ttk.Scrollbar(self.asm_frame, orient="horizontal", command=self.asm_text.xview)
        y_scroll = ttk.Scrollbar(self.asm_frame, orient="vertical", command=self.asm_text.yview)
        self.asm_text.configure(xscrollcommand=x_scroll.set, yscrollcommand=y_scroll.set)
        self.asm_text.grid(row=0, column=0, sticky="nsew")
        y_scroll.grid(row=0, column=1, sticky="ns")
        x_scroll.grid(row=1, column=0, sticky="ew")
        self.asm_frame.rowconfigure(0, weight=1)
        self.asm_frame.columnconfigure(0, weight=1)
        left_paned.add(self.asm_frame, weight=3)

        self.results_nb = ttk.Notebook(left_paned)
        left_paned.add(self.results_nb, weight=2)
        self.network_tabs: dict[str, ttk.Notebook] = {}

        ttk.Label(right, text="Assembly Programs").pack(anchor="w", padx=5, pady=(5, 0))
        self.asm_tree = ttk.Treeview(right, show="tree")
        self.asm_tree.pack(fill=tk.BOTH, expand=1, padx=5)
        self.asm_tree.bind("<<TreeviewSelect>>", self.on_select_asm)

        ttk.Separator(right, orient=tk.HORIZONTAL).pack(fill=tk.X, pady=5)

        run_btn = ttk.Button(right, text="Run Program", command=self.run_selected)
        run_btn.pack(fill=tk.X, padx=5)

        ttk.Label(right, text="Training Data").pack(anchor="w", padx=5, pady=(10, 0))
        self.data_entry = ttk.Entry(right)
        self.data_entry.pack(fill=tk.X, padx=5)
        browse = ttk.Button(right, text="Browse…", command=self.choose_data_dir)
        browse.pack(fill=tk.X, padx=5, pady=5)

        for asm_path in sorted(Path("asm").glob("*.asm")):
            self.asm_tree.insert("", tk.END, iid=str(asm_path), text=asm_path.name)

    def choose_data_dir(self) -> None:
        path = filedialog.askdirectory(title="Select Training Data Directory")
        if path:
            self.data_entry.delete(0, tk.END)
            self.data_entry.insert(0, path)

    def on_select_asm(self, _event) -> None:
        sel = self.asm_tree.selection()
        if not sel:
            return
        path = sel[0]
        with open(path, "r", encoding="utf-8") as f:
            lines = f.readlines()
        self.asm_text.delete("1.0", tk.END)
        for line in lines:
            line_start = self.asm_text.index(tk.END)
            self.asm_text.insert(tk.END, line)
            line_clean = line.rstrip("\n")
            tokens = line_clean.split()
            if tokens:
                end = f"{start}+{len(tokens[0])}c"
                self.asm_text.tag_add("instr", start, end)
                for match in re.finditer(r"\b-?(0x[0-9a-fA-F]+|\d+)\b", line_clean):
                    num_start = f"{start}+{match.start()}c"
                    num_end = f"{start}+{match.end()}c"
                    self.asm_text.tag_add("number", num_start, num_end)

    def run_selected(self) -> None:
        sel = self.asm_tree.selection()
        if not sel:
            return
        asm_path = Path(sel[0])
        train_dir = self.data_entry.get() or None
<<<<<<< HEAD
        soc = SoC(train_data_dir=train_dir, show_plots=False)
=======
        soc = SoC(train_data_dir=train_dir, collect_figures=True)
>>>>>>> 67d42dc9
        asm_lines = load_asm_file(asm_path)
        soc.load_assembly(asm_lines)
        buf = io.StringIO()
        with redirect_stdout(buf):
            soc.run(max_steps=3000)
        out = buf.getvalue()
        net_name = asm_path.stem
        if net_name not in self.network_tabs:
            sub_nb = ttk.Notebook(self.results_nb)
            self.results_nb.add(sub_nb, text=net_name)
            self.network_tabs[net_name] = sub_nb
        sub_nb = self.network_tabs[net_name]
        text = ScrolledText(sub_nb, wrap="word", font=("Segoe UI", 10))
        text.insert(tk.END, out)
        text.config(state="disabled")
        sub_nb.add(text, text=f"Run {len(sub_nb.tabs())+1}")
        sub_nb.select(text)
        self.results_nb.select(sub_nb)

        # add generated figures as notebook tabs
        for fig in soc.neural_ip.last_figures:
            buf_img = io.BytesIO()
            fig.savefig(buf_img, format="png")
            buf_img.seek(0)
            image = Image.open(buf_img)
            photo = ImageTk.PhotoImage(image)
            lbl = ttk.Label(self.results_nb, image=photo)
            lbl.image = photo
            self._figure_images.append(photo)
            self.results_nb.add(lbl, text=f"Fig {len(self.results_nb.tabs())}")
            plt.close(fig)


def main() -> None:
    if len(sys.argv) == 1 or sys.argv[1].lower() == "gui":
        gui = SynapseXGUI()
        gui.mainloop()
        return

    mode = sys.argv[1].lower()

    if mode == "train":
        if len(sys.argv) < 3:
            print("Usage: python SynapseX.py train /path/to/train_data")
            return
        train_dir = Path(sys.argv[2])
        if not train_dir.is_dir():
            print(f"Training data directory '{train_dir}' not found.")
            return
        soc = SoC(train_data_dir=str(train_dir))
        asm_lines = load_asm_file(Path("asm") / "training.asm")
        soc.load_assembly(asm_lines)
        soc.run(max_steps=3000)
        print("\nTraining Phase Completed!")
    elif mode == "classify":
        if len(sys.argv) < 3:
            print("Usage: python SynapseX.py classify path/to/image.png")
            return
        soc = SoC()
        asm_lines = load_asm_file(Path("asm") / "classification.asm")
        soc.load_assembly(asm_lines)
        soc.run(max_steps=3000)
        print("\nClassification Phase Completed!")
    else:
        print("Unknown mode. Use 'train', 'classify' or 'gui'.")


if __name__ == "__main__":
    main()
<|MERGE_RESOLUTION|>--- conflicted
+++ resolved
@@ -21,11 +21,7 @@
 from pathlib import Path
 import tkinter as tk
 from tkinter import filedialog, ttk
-<<<<<<< HEAD
 from PIL import Image, ImageTk
-=======
-from matplotlib.backends.backend_tkagg import FigureCanvasTkAgg
->>>>>>> 67d42dc9
 import matplotlib.pyplot as plt
 
 try:  # Python <=3.10 ships scrolledtext as a submodule
@@ -138,11 +134,7 @@
             return
         asm_path = Path(sel[0])
         train_dir = self.data_entry.get() or None
-<<<<<<< HEAD
         soc = SoC(train_data_dir=train_dir, show_plots=False)
-=======
-        soc = SoC(train_data_dir=train_dir, collect_figures=True)
->>>>>>> 67d42dc9
         asm_lines = load_asm_file(asm_path)
         soc.load_assembly(asm_lines)
         buf = io.StringIO()
