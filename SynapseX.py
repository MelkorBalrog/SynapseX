#!/usr/bin/env python3
# Copyright (C) 2025 Miguel Marina
# Author: Miguel Marina <karel.capek.robotics@gmail.com>
# LinkedIn: https://www.linkedin.com/in/progman32/
#
# This program is free software: you can redistribute it and/or modify
# it under the terms of the GNU General Public License as published by
# the Free Software Foundation, either version 3 of the License, or
# (at your option) any later version.
#
# This program is distributed in the hope that it will be useful,
# but WITHOUT ANY WARRANTY; without even the implied warranty of
# MERCHANTABILITY or FITNESS FOR A PARTICULAR PURPOSE.  See the
# GNU General Public License for more details.
#
# You should have received a copy of the GNU General Public License
# along with this program.  If not, see <https://www.gnu.org/licenses/>.

"""Utility to run SynapseX assembly programs or launch a small GUI.

This script supersedes the legacy ``chip.py`` entry point. Assembly programs
are stored in the ``asm/`` directory and can be executed either via the
command line or through a graphical interface.

Usage::

    python SynapseX.py gui
    python SynapseX.py train /path/to/train_data
    python SynapseX.py classify path/to/image.png
"""

from __future__ import annotations
import io
import re
import sys
from contextlib import redirect_stdout
from pathlib import Path
import tkinter as tk
from tkinter import filedialog, ttk
from tkinter.scrolledtext import ScrolledText
from matplotlib.backends.backend_tkagg import FigureCanvasTkAgg
from matplotlib.figure import Figure
import numpy as np

from synapsex.image_processing import load_process_shape_image

from synapse.soc import SoC


class ScrollableNotebook(ttk.Frame):
    """A ``ttk.Notebook`` with a horizontal scrollbar for overflowing tabs."""

    def __init__(self, master, **kwargs):
        super().__init__(master)
        self.canvas = tk.Canvas(self, highlightthickness=0)
        self.h_scroll = ttk.Scrollbar(self, orient=tk.HORIZONTAL, command=self.canvas.xview)
        self.canvas.configure(xscrollcommand=self.h_scroll.set)
        self.notebook = ttk.Notebook(self.canvas, **kwargs)
        self.canvas.create_window((0, 0), window=self.notebook, anchor="nw")
        self.canvas.pack(fill=tk.BOTH, expand=1)
        self.h_scroll.pack(fill=tk.X)
        self.notebook.bind("<Configure>", self._on_configure)

    def _on_configure(self, _event) -> None:
        self.canvas.configure(scrollregion=self.canvas.bbox("all"))

    # proxy common notebook methods
    def add(self, child, **kw):
        return self.notebook.add(child, **kw)

    def tabs(self):
        return self.notebook.tabs()

    def select(self, tab=None):
        return self.notebook.select(tab)

    def nametowidget(self, name):
        return self.notebook.nametowidget(name)

    def bind(self, sequence=None, func=None, add=None):
        return self.notebook.bind(sequence, func, add)


def load_asm_file(path: str | Path) -> list[str]:
    """Read an assembly file and return a list of lines."""
    with open(path, "r", encoding="utf-8") as f:
        return [line.rstrip("\n") for line in f]


class SynapseXGUI(tk.Tk):
    """GUI to run assembly programs on the SoC."""

    def __init__(self) -> None:
        super().__init__()
        self.title("SynapseX")
        self.geometry("1100x650")
        style = ttk.Style(self)
        style.theme_use("clam")
        self.current_asm_path: Path | None = None
        self.dark_mode = False
        self._build_menu()
        self._build_ui()

    def _build_menu(self) -> None:
        menubar = tk.Menu(self)
        file_menu = tk.Menu(menubar, tearoff=0)
        file_menu.add_command(label="Open ASM...", command=self.menu_open_asm)
        file_menu.add_command(label="Save ASM...", command=self.menu_save_asm)
        file_menu.add_separator()
        file_menu.add_command(label="Load Image...", command=self.menu_load_image)
        file_menu.add_command(label="Save Report...", command=self.menu_save_report)
        file_menu.add_separator()
        file_menu.add_command(label="Exit", command=self.destroy)
        menubar.add_cascade(label="File", menu=file_menu)
        self.config(menu=menubar)

    def _build_ui(self) -> None:
        paned = ttk.Panedwindow(self, orient=tk.HORIZONTAL)
        paned.pack(fill=tk.BOTH, expand=1)

        left = ttk.Frame(paned)
        right = ttk.Frame(paned, width=240)
        paned.add(left, weight=3)
        paned.add(right, weight=1)

        left_paned = ttk.Panedwindow(left, orient=tk.VERTICAL)
        left_paned.pack(fill=tk.BOTH, expand=1)

        self.asm_frame = ttk.Frame(left_paned)
        self.asm_text = tk.Text(self.asm_frame, wrap="none", font=("Consolas", 11))
        self.asm_text.tag_configure("instr", foreground="#0066CC")
        self.asm_text.tag_configure("number", foreground="#CC0000")
        self.asm_text.tag_configure("comment", foreground="#008000")
        self.asm_text.bind("<<Modified>>", self._on_asm_modified)
        x_scroll = ttk.Scrollbar(self.asm_frame, orient="horizontal", command=self.asm_text.xview)
        y_scroll = ttk.Scrollbar(self.asm_frame, orient="vertical", command=self.asm_text.yview)
        self.asm_text.configure(xscrollcommand=x_scroll.set, yscrollcommand=y_scroll.set)
        self.asm_text.grid(row=0, column=0, sticky="nsew")
        y_scroll.grid(row=0, column=1, sticky="ns")
        x_scroll.grid(row=1, column=0, sticky="ew")
        self.asm_frame.rowconfigure(0, weight=1)
        self.asm_frame.columnconfigure(0, weight=1)
        left_paned.add(self.asm_frame, weight=3)

        self.results_nb = ScrollableNotebook(left_paned)
        left_paned.add(self.results_nb, weight=2)
        self.network_tabs: dict[str, ScrollableNotebook] = {}

        ttk.Label(right, text="Assembly Programs").pack(anchor="w", padx=5, pady=(5, 0))
        self.asm_tree = ttk.Treeview(right, show="tree")
        self.asm_tree.pack(fill=tk.BOTH, expand=1, padx=5)
        self.asm_tree.bind("<<TreeviewSelect>>", self.on_select_asm)

        ttk.Separator(right, orient=tk.HORIZONTAL).pack(fill=tk.X, pady=5)

        run_btn = ttk.Button(right, text="Run Program", command=self.run_selected)
        run_btn.pack(fill=tk.X, padx=5)

        self.dark_mode_btn = ttk.Button(
            right, text="Dark Mode", command=self.toggle_dark_mode
        )
        self.dark_mode_btn.pack(fill=tk.X, padx=5, pady=5)

        ttk.Label(right, text="Training Data").pack(anchor="w", padx=5, pady=(10, 0))
        self.data_entry = ttk.Entry(right)
        self.data_entry.pack(fill=tk.X, padx=5)
        browse = ttk.Button(right, text="Browse…", command=self.choose_data_dir)
        browse.pack(fill=tk.X, padx=5, pady=5)

        for asm_path in sorted(Path("asm").glob("*.asm")):
            self.asm_tree.insert("", tk.END, iid=str(asm_path), text=asm_path.name)

    def _create_scrolled_text(self, parent: tk.Widget) -> tuple[ttk.Frame, tk.Text]:
        """Return a text widget with horizontal and vertical scrollbars."""
        frame = ttk.Frame(parent)
        text = tk.Text(frame, wrap="none", font=("Segoe UI", 10))
        x_scroll = ttk.Scrollbar(frame, orient="horizontal", command=text.xview)
        y_scroll = ttk.Scrollbar(frame, orient="vertical", command=text.yview)
        text.configure(xscrollcommand=x_scroll.set, yscrollcommand=y_scroll.set)
        text.grid(row=0, column=0, sticky="nsew")
        y_scroll.grid(row=0, column=1, sticky="ns")
        x_scroll.grid(row=1, column=0, sticky="ew")
        frame.rowconfigure(0, weight=1)
        frame.columnconfigure(0, weight=1)
        return frame, text

<<<<<<< HEAD
    def _create_scrolled_figure(self, parent: tk.Widget, fig: Figure) -> ttk.Frame:
        """Return a frame that displays ``fig`` with horizontal and vertical scrollbars."""
        frame = ttk.Frame(parent)
        canvas = tk.Canvas(frame, highlightthickness=0)
        x_scroll = ttk.Scrollbar(frame, orient="horizontal", command=canvas.xview)
        y_scroll = ttk.Scrollbar(frame, orient="vertical", command=canvas.yview)
        canvas.configure(xscrollcommand=x_scroll.set, yscrollcommand=y_scroll.set)
        canvas.grid(row=0, column=0, sticky="nsew")
        y_scroll.grid(row=0, column=1, sticky="ns")
        x_scroll.grid(row=1, column=0, sticky="ew")
        frame.rowconfigure(0, weight=1)
        frame.columnconfigure(0, weight=1)

        fig_canvas = FigureCanvasTkAgg(fig, canvas)
        fig_canvas.draw()
        widget = fig_canvas.get_tk_widget()
        canvas.create_window((0, 0), window=widget, anchor="nw")

        def _on_configure(_event):
            canvas.configure(scrollregion=canvas.bbox("all"))

        widget.bind("<Configure>", _on_configure)
        return frame
=======
    def _set_dark_mode(self, enable: bool) -> None:
        if enable:
            bg = "#1e1e1e"
            fg = "#d4d4d4"
            instr = "#569CD6"
            number = "#B5CEA8"
            comment = "#6A9955"
        else:
            bg = "white"
            fg = "black"
            instr = "#0066CC"
            number = "#CC0000"
            comment = "#008000"
        self.asm_text.configure(background=bg, foreground=fg, insertbackground=fg)
        self.asm_text.tag_configure("instr", foreground=instr)
        self.asm_text.tag_configure("number", foreground=number)
        self.asm_text.tag_configure("comment", foreground=comment)

    def toggle_dark_mode(self) -> None:
        self.dark_mode = not self.dark_mode
        self._set_dark_mode(self.dark_mode)
        self.dark_mode_btn.config(
            text="Light Mode" if self.dark_mode else "Dark Mode"
        )
        self._highlight_asm()
>>>>>>> 7202c6b8

    def choose_data_dir(self) -> None:
        path = filedialog.askdirectory(title="Select Training Data Directory")
        if path:
            self.data_entry.delete(0, tk.END)
            self.data_entry.insert(0, path)

    def on_select_asm(self, _event) -> None:
        sel = self.asm_tree.selection()
        if not sel:
            return
        path = sel[0]
        self.current_asm_path = Path(path)
        with open(path, "r", encoding="utf-8") as f:
            data = f.read()
        self.asm_text.delete("1.0", tk.END)
        self.asm_text.insert(tk.END, data)
        self._highlight_asm()

    def menu_open_asm(self) -> None:
        path = filedialog.askopenfilename(
            title="Open ASM Program",
            filetypes=[("ASM Files", "*.asm"), ("All Files", "*.*")],
        )
        if not path:
            return
        self.current_asm_path = Path(path)
        with open(path, "r", encoding="utf-8") as f:
            data = f.read()
        self.asm_text.delete("1.0", tk.END)
        self.asm_text.insert(tk.END, data)
        self._highlight_asm()

    def menu_save_asm(self) -> None:
        if self.current_asm_path is None:
            path = filedialog.asksaveasfilename(
                title="Save ASM Program",
                defaultextension=".asm",
                filetypes=[("ASM Files", "*.asm"), ("All Files", "*.*")],
            )
            if not path:
                return
            self.current_asm_path = Path(path)
        with open(self.current_asm_path, "w", encoding="utf-8") as f:
            f.write(self.asm_text.get("1.0", tk.END))

    def menu_load_image(self) -> None:
        path = filedialog.askopenfilename(
            title="Select Image to Classify",
            filetypes=[
                ("Image Files", "*.png *.jpg *.jpeg *.bmp"),
                ("All Files", "*.*"),
            ],
        )
        if not path:
            return
        processed_dir = Path.cwd() / "processed"
        processed_imgs = load_process_shape_image(path, out_dir=processed_dir, save=True)
        processed = processed_imgs[0]
        soc = SoC()
        base_addr = 0x5000
        for i, val in enumerate(processed):
            word = np.frombuffer(np.float32(val).tobytes(), dtype=np.uint32)[0]
            soc.memory.write(base_addr + i, int(word))
        asm_lines = load_asm_file(Path("asm") / "classification.asm")
        soc.load_assembly(asm_lines)
        buf = io.StringIO()
        with redirect_stdout(buf):
            soc.run(max_steps=3000)
        out = buf.getvalue()
        result = soc.cpu.get_reg("$t9")
        if "Classification" not in self.network_tabs:
            sub_nb = ScrollableNotebook(self.results_nb)
            self.results_nb.add(sub_nb, text="Classification")
            self.network_tabs["Classification"] = sub_nb
        sub_nb = self.network_tabs["Classification"]
        frame, text = self._create_scrolled_text(sub_nb)
        text.insert(tk.END, out + f"\nPredicted class: {result}\n")
        text.config(state="disabled")
        sub_nb.add(frame, text=f"Run {len(sub_nb.tabs())+1}")

        img_arr = processed.reshape(28, 28)
        fig = Figure(figsize=(2, 2))
        ax = fig.add_subplot(111)
        ax.imshow(img_arr, cmap="gray")
        ax.axis("off")
        try:
<<<<<<< HEAD
            fig_frame = self._create_scrolled_figure(sub_nb, fig)
=======
            fig_frame = ttk.Frame(sub_nb)
            canvas = FigureCanvasTkAgg(fig, fig_frame)
            canvas.draw()
            canvas.get_tk_widget().pack(fill=tk.BOTH, expand=1)
>>>>>>> 7202c6b8
            sub_nb.add(fig_frame, text="Processed")
        except tk.TclError:
            pass

        sub_nb.select(frame)
        self.results_nb.select(sub_nb)

    def menu_save_report(self) -> None:
        current = self.results_nb.select()
        if not current:
            return
        widget = self.nametowidget(current)
        if isinstance(widget, ScrollableNotebook):
            sub_widget = widget.nametowidget(widget.select())
        elif isinstance(widget, ttk.Notebook):
            sub_widget = widget.nametowidget(widget.select())
        else:
            sub_widget = widget
        if isinstance(sub_widget, ttk.Frame):
            for child in sub_widget.winfo_children():
                if isinstance(child, tk.Text):
                    sub_widget = child
                    break
            else:
                sub_widget = None
        if not isinstance(sub_widget, tk.Text):
            return
        content = sub_widget.get("1.0", tk.END)
        path = filedialog.asksaveasfilename(
            title="Save Report",
            defaultextension=".txt",
            filetypes=[("Text Files", "*.txt"), ("All Files", "*.*")],
        )
        if path:
            with open(path, "w", encoding="utf-8") as f:
                f.write(content)

    def _on_asm_modified(self, _event) -> None:
        if self.asm_text.edit_modified():
            self.asm_text.edit_modified(False)
            self._highlight_asm()

    def _highlight_asm(self) -> None:
        text = self.asm_text.get("1.0", tk.END)
        self.asm_text.tag_remove("instr", "1.0", tk.END)
        self.asm_text.tag_remove("number", "1.0", tk.END)
        self.asm_text.tag_remove("comment", "1.0", tk.END)
        for line_no, line in enumerate(text.splitlines(), start=1):
            code, sep, _comment = line.partition(";")
            tokens = code.split()
            if tokens:
                token = tokens[0]
                col = code.find(token)
                if token.endswith(":") and len(tokens) > 1:
                    token = tokens[1]
                    col = code.find(token)
                start = f"{line_no}.{col}"
                end = f"{start}+{len(token)}c"
                self.asm_text.tag_add("instr", start, end)
            for match in re.finditer(r"\b-?(0x[0-9a-fA-F]+|\d+)\b", code):
                num_start = f"{line_no}.{match.start()}"
                num_end = f"{line_no}.{match.end()}"
                self.asm_text.tag_add("number", num_start, num_end)
            if sep:
                col = len(code)
                start = f"{line_no}.{col}"
                end = f"{line_no}.{len(line)}"
                self.asm_text.tag_add("comment", start, end)

    def run_selected(self) -> None:
        sel = self.asm_tree.selection()
        if not sel:
            return
        asm_path = Path(sel[0])
        train_dir = self.data_entry.get() or None
        soc = SoC(train_data_dir=train_dir)
        asm_lines = load_asm_file(asm_path)
        soc.load_assembly(asm_lines)
        buf = io.StringIO()
        try:
            with redirect_stdout(buf):
                soc.run(max_steps=3000)
        except tk.TclError as exc:
            buf.write(f"\nTk error: {exc}\n")
        out = buf.getvalue()
        if soc.neural_ip.last_result is not None:
            out += f"\nPredicted class: {soc.neural_ip.last_result}\n"
        net_name = asm_path.stem
        if net_name not in self.network_tabs:
            sub_nb = ScrollableNotebook(self.results_nb)
            self.results_nb.add(sub_nb, text=net_name)
            self.network_tabs[net_name] = sub_nb
        sub_nb = self.network_tabs[net_name]
        frame, text = self._create_scrolled_text(sub_nb)
        text.insert(tk.END, out)
        text.config(state="disabled")
        sub_nb.add(frame, text=f"Run {len(sub_nb.tabs())+1}")
        sub_nb.select(frame)
        self.results_nb.select(sub_nb)

        # Add generated figures for each ANN as tabs within its own notebook
        tab_titles = ["Metrics", "Weights", "Confusion"]
        for ann_id, figs in soc.neural_ip.figures_by_ann.items():
            key = f"ANN {ann_id}"
            if key not in self.network_tabs:
                ann_nb = ttk.Notebook(self.results_nb)
                self.results_nb.add(ann_nb, text=key)
                self.network_tabs[key] = ann_nb
            ann_nb = self.network_tabs[key]

            # Remove old tabs for this ANN to free memory
            for tab in ann_nb.tabs():
                widget = ann_nb.nametowidget(tab)
                ann_nb.forget(tab)
                widget.destroy()

            metrics = soc.neural_ip.metrics_by_ann.get(ann_id)
            if metrics:
                metric_txt = ScrolledText(ann_nb, wrap="word", font=("Segoe UI", 10))
                for name, val in metrics.items():
                    metric_txt.insert(tk.END, f"{name}: {val:.4f}\n")
                metric_txt.config(state="disabled")
                ann_nb.add(metric_txt, text="Summary")
            for fig, title in zip(figs, tab_titles):
<<<<<<< HEAD
                try:
                    frame = self._create_scrolled_figure(ann_nb, fig)
                    ann_nb.add(frame, text=title)
                except tk.TclError:
                    pass
=======
                frame = ttk.Frame(ann_nb)
                try:
                    canvas = FigureCanvasTkAgg(fig, frame)
                    canvas.draw()
                    canvas.get_tk_widget().pack(fill=tk.BOTH, expand=1)
                    ann_nb.add(frame, text=title)
                except tk.TclError:
                    frame.destroy()
>>>>>>> 7202c6b8

        soc.neural_ip.figures_by_ann.clear()
        soc.neural_ip.metrics_by_ann.clear()


def main() -> None:
    if len(sys.argv) == 1 or sys.argv[1].lower() == "gui":
        try:
            gui = SynapseXGUI()
        except tk.TclError as exc:
            print(f"GUI unavailable: {exc}")
            return
        gui.mainloop()
        return

    mode = sys.argv[1].lower()

    if mode == "train":
        if len(sys.argv) < 3:
            print("Usage: python SynapseX.py train /path/to/train_data")
            return
        train_dir = Path(sys.argv[2])
        if not train_dir.is_dir():
            print(f"Training data directory '{train_dir}' not found.")
            return
        soc = SoC(train_data_dir=str(train_dir))
        asm_lines = load_asm_file(Path("asm") / "training.asm")
        soc.load_assembly(asm_lines)
        soc.run(max_steps=3000)
        print("\nTraining Phase Completed!")
    elif mode == "classify":
        if len(sys.argv) < 3:
            print("Usage: python SynapseX.py classify path/to/image.png")
            return
        image_path = Path(sys.argv[2])
        if not image_path.is_file():
            print(f"Image '{image_path}' not found.")
            return
        soc = SoC()
        processed_dir = Path.cwd() / "processed"
        processed = load_process_shape_image(str(image_path), out_dir=processed_dir, angles=[0])[0]
        base_addr = 0x5000
        for i, val in enumerate(processed):
            word = np.frombuffer(np.float32(val).tobytes(), dtype=np.uint32)[0]
            soc.memory.write(base_addr + i, int(word))
        asm_lines = load_asm_file(Path("asm") / "classification.asm")
        soc.load_assembly(asm_lines)
        soc.run(max_steps=3000)
        result = soc.cpu.get_reg("$t9")
        print(f"\nClassification Phase Completed!\nPredicted class: {result}")
    else:
        print("Unknown mode. Use 'train', 'classify' or 'gui'.")


if __name__ == "__main__":
    main()
<|MERGE_RESOLUTION|>--- conflicted
+++ resolved
@@ -184,7 +184,6 @@
         frame.columnconfigure(0, weight=1)
         return frame, text
 
-<<<<<<< HEAD
     def _create_scrolled_figure(self, parent: tk.Widget, fig: Figure) -> ttk.Frame:
         """Return a frame that displays ``fig`` with horizontal and vertical scrollbars."""
         frame = ttk.Frame(parent)
@@ -208,7 +207,7 @@
 
         widget.bind("<Configure>", _on_configure)
         return frame
-=======
+
     def _set_dark_mode(self, enable: bool) -> None:
         if enable:
             bg = "#1e1e1e"
@@ -234,7 +233,6 @@
             text="Light Mode" if self.dark_mode else "Dark Mode"
         )
         self._highlight_asm()
->>>>>>> 7202c6b8
 
     def choose_data_dir(self) -> None:
         path = filedialog.askdirectory(title="Select Training Data Directory")
@@ -322,14 +320,7 @@
         ax.imshow(img_arr, cmap="gray")
         ax.axis("off")
         try:
-<<<<<<< HEAD
             fig_frame = self._create_scrolled_figure(sub_nb, fig)
-=======
-            fig_frame = ttk.Frame(sub_nb)
-            canvas = FigureCanvasTkAgg(fig, fig_frame)
-            canvas.draw()
-            canvas.get_tk_widget().pack(fill=tk.BOTH, expand=1)
->>>>>>> 7202c6b8
             sub_nb.add(fig_frame, text="Processed")
         except tk.TclError:
             pass
@@ -454,22 +445,11 @@
                 metric_txt.config(state="disabled")
                 ann_nb.add(metric_txt, text="Summary")
             for fig, title in zip(figs, tab_titles):
-<<<<<<< HEAD
                 try:
                     frame = self._create_scrolled_figure(ann_nb, fig)
                     ann_nb.add(frame, text=title)
                 except tk.TclError:
                     pass
-=======
-                frame = ttk.Frame(ann_nb)
-                try:
-                    canvas = FigureCanvasTkAgg(fig, frame)
-                    canvas.draw()
-                    canvas.get_tk_widget().pack(fill=tk.BOTH, expand=1)
-                    ann_nb.add(frame, text=title)
-                except tk.TclError:
-                    frame.destroy()
->>>>>>> 7202c6b8
 
         soc.neural_ip.figures_by_ann.clear()
         soc.neural_ip.metrics_by_ann.clear()
