#!/usr/bin/env python3
<<<<<<< HEAD
"""Utility to run SynapseX assembly programs or launch a small GUI.

This script supersedes the legacy ``chip.py`` entry point. Assembly programs
are stored in the ``asm/`` directory and can be executed either via the
command line or through a graphical interface.

Usage::

    python SynapseX.py gui
    python SynapseX.py train /path/to/train_data
    python SynapseX.py classify path/to/image.png
=======
"""Utility to run SynapseX assembly programs from external ``.asm`` files.

This script supersedes the legacy ``chip.py`` entry point. It loads
assembly instructions from text files to program the System-on-Chip (SoC)
model. Two programs are provided:
  * ``asm/training.asm`` for training the on-chip ANNs.
  * ``asm/classification.asm`` for running inference and majority voting.

Usage:
    python SynapseX.py train
    python SynapseX.py classify path/to/image.png

The SoC and CPU models are simplified and primarily execute the assembly
instructions for configuration. Image handling for classification is left
as an exercise; this refactor focuses on moving the assembly programs out
of the Python source and into standalone ``.asm`` files.
>>>>>>> e89a7847
"""

from __future__ import annotations

<<<<<<< HEAD
import io
import sys
from contextlib import redirect_stdout
from pathlib import Path
import tkinter as tk
from tkinter import filedialog, ttk
=======
import sys
from pathlib import Path
>>>>>>> e89a7847

from synapse.soc import SoC


def load_asm_file(path: str | Path) -> list[str]:
    """Read an assembly file and return a list of lines."""
    with open(path, "r", encoding="utf-8") as f:
        return [line.rstrip("\n") for line in f]


<<<<<<< HEAD
class SynapseXGUI(tk.Tk):
    """Simple GUI to run assembly programs on the SoC."""

    def __init__(self) -> None:
        super().__init__()
        self.title("SynapseX")
        self.geometry("1000x600")
        self._build_ui()

    def _build_ui(self) -> None:
        paned = tk.PanedWindow(self, orient=tk.HORIZONTAL)
        paned.pack(fill=tk.BOTH, expand=1)

        left = tk.Frame(paned)
        right = tk.Frame(paned, width=200)
        paned.add(left, stretch="always")
        paned.add(right)

        left_paned = tk.PanedWindow(left, orient=tk.VERTICAL)
        left_paned.pack(fill=tk.BOTH, expand=1)

        self.asm_text = tk.Text(left_paned, wrap="none")
        self.asm_text.tag_configure("instr", foreground="blue")
        left_paned.add(self.asm_text, stretch="always")

        self.results_nb = ttk.Notebook(left_paned)
        left_paned.add(self.results_nb)

        self.asm_list = tk.Listbox(right)
        self.asm_list.pack(fill=tk.BOTH, expand=1)
        self.asm_list.bind("<<ListboxSelect>>", self.on_select_asm)

        run_btn = tk.Button(right, text="Run", command=self.run_selected)
        run_btn.pack(fill=tk.X)

        self.data_entry = tk.Entry(right)
        self.data_entry.pack(fill=tk.X)
        browse = tk.Button(right, text="Train Data…", command=self.choose_data_dir)
        browse.pack(fill=tk.X)

        for asm_path in sorted(Path("asm").glob("*.asm")):
            self.asm_list.insert(tk.END, str(asm_path))

    def choose_data_dir(self) -> None:
        path = filedialog.askdirectory(title="Select Training Data Directory")
        if path:
            self.data_entry.delete(0, tk.END)
            self.data_entry.insert(0, path)

    def on_select_asm(self, _event) -> None:
        sel = self.asm_list.curselection()
        if not sel:
            return
        path = self.asm_list.get(sel[0])
        with open(path, "r", encoding="utf-8") as f:
            lines = f.readlines()
        self.asm_text.delete("1.0", tk.END)
        for line in lines:
            start = self.asm_text.index(tk.END)
            self.asm_text.insert(tk.END, line)
            tokens = line.strip().split()
            if tokens:
                end = f"{start}+{len(tokens[0])}c"
                self.asm_text.tag_add("instr", start, end)

    def run_selected(self) -> None:
        sel = self.asm_list.curselection()
        if not sel:
            return
        asm_path = Path(self.asm_list.get(sel[0]))
        train_dir = self.data_entry.get() or None
        soc = SoC(train_data_dir=train_dir)
        asm_lines = load_asm_file(asm_path)
        soc.load_assembly(asm_lines)
        buf = io.StringIO()
        with redirect_stdout(buf):
            soc.run(max_steps=3000)
        out = buf.getvalue()
        text = tk.Text(self.results_nb, wrap="word")
        text.insert(tk.END, out)
        self.results_nb.add(text, text=f"Run {len(self.results_nb.tabs())+1}")
        self.results_nb.select(text)


def main() -> None:
    if len(sys.argv) == 1 or sys.argv[1].lower() == "gui":
        gui = SynapseXGUI()
        gui.mainloop()
        return

    mode = sys.argv[1].lower()

    if mode == "train":
        if len(sys.argv) < 3:
            print("Usage: python SynapseX.py train /path/to/train_data")
            return
        train_dir = Path(sys.argv[2])
        if not train_dir.is_dir():
            print(f"Training data directory '{train_dir}' not found.")
            return
        soc = SoC(train_data_dir=str(train_dir))
=======
def main() -> None:
    if len(sys.argv) < 2:
        print("Usage:\n  python SynapseX.py train\n  python SynapseX.py classify path/to/image.png")
        return

    mode = sys.argv[1].lower()
    soc = SoC()

    if mode == "train":
>>>>>>> e89a7847
        asm_lines = load_asm_file(Path("asm") / "training.asm")
        soc.load_assembly(asm_lines)
        soc.run(max_steps=3000)
        print("\nTraining Phase Completed!")
    elif mode == "classify":
        if len(sys.argv) < 3:
            print("Usage: python SynapseX.py classify path/to/image.png")
            return
<<<<<<< HEAD
        soc = SoC()
=======
        # Placeholder for image handling; assembly handles ANN operations.
>>>>>>> e89a7847
        asm_lines = load_asm_file(Path("asm") / "classification.asm")
        soc.load_assembly(asm_lines)
        soc.run(max_steps=3000)
        print("\nClassification Phase Completed!")
    else:
<<<<<<< HEAD
        print("Unknown mode. Use 'train', 'classify' or 'gui'.")
=======
        print(f"Unknown mode: {mode}. Use 'train' or 'classify'.")
>>>>>>> e89a7847


if __name__ == "__main__":
    main()
<|MERGE_RESOLUTION|>--- conflicted
+++ resolved
@@ -1,5 +1,4 @@
 #!/usr/bin/env python3
-<<<<<<< HEAD
 """Utility to run SynapseX assembly programs or launch a small GUI.
 
 This script supersedes the legacy ``chip.py`` entry point. Assembly programs
@@ -11,40 +10,15 @@
     python SynapseX.py gui
     python SynapseX.py train /path/to/train_data
     python SynapseX.py classify path/to/image.png
-=======
-"""Utility to run SynapseX assembly programs from external ``.asm`` files.
-
-This script supersedes the legacy ``chip.py`` entry point. It loads
-assembly instructions from text files to program the System-on-Chip (SoC)
-model. Two programs are provided:
-  * ``asm/training.asm`` for training the on-chip ANNs.
-  * ``asm/classification.asm`` for running inference and majority voting.
-
-Usage:
-    python SynapseX.py train
-    python SynapseX.py classify path/to/image.png
-
-The SoC and CPU models are simplified and primarily execute the assembly
-instructions for configuration. Image handling for classification is left
-as an exercise; this refactor focuses on moving the assembly programs out
-of the Python source and into standalone ``.asm`` files.
->>>>>>> e89a7847
 """
 
 from __future__ import annotations
-
-<<<<<<< HEAD
 import io
 import sys
 from contextlib import redirect_stdout
 from pathlib import Path
 import tkinter as tk
 from tkinter import filedialog, ttk
-=======
-import sys
-from pathlib import Path
->>>>>>> e89a7847
-
 from synapse.soc import SoC
 
 
@@ -54,7 +28,6 @@
         return [line.rstrip("\n") for line in f]
 
 
-<<<<<<< HEAD
 class SynapseXGUI(tk.Tk):
     """Simple GUI to run assembly programs on the SoC."""
 
@@ -156,17 +129,6 @@
             print(f"Training data directory '{train_dir}' not found.")
             return
         soc = SoC(train_data_dir=str(train_dir))
-=======
-def main() -> None:
-    if len(sys.argv) < 2:
-        print("Usage:\n  python SynapseX.py train\n  python SynapseX.py classify path/to/image.png")
-        return
-
-    mode = sys.argv[1].lower()
-    soc = SoC()
-
-    if mode == "train":
->>>>>>> e89a7847
         asm_lines = load_asm_file(Path("asm") / "training.asm")
         soc.load_assembly(asm_lines)
         soc.run(max_steps=3000)
@@ -175,21 +137,13 @@
         if len(sys.argv) < 3:
             print("Usage: python SynapseX.py classify path/to/image.png")
             return
-<<<<<<< HEAD
         soc = SoC()
-=======
-        # Placeholder for image handling; assembly handles ANN operations.
->>>>>>> e89a7847
         asm_lines = load_asm_file(Path("asm") / "classification.asm")
         soc.load_assembly(asm_lines)
         soc.run(max_steps=3000)
         print("\nClassification Phase Completed!")
     else:
-<<<<<<< HEAD
         print("Unknown mode. Use 'train', 'classify' or 'gui'.")
-=======
-        print(f"Unknown mode: {mode}. Use 'train' or 'classify'.")
->>>>>>> e89a7847
 
 
 if __name__ == "__main__":
