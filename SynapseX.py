--- conflicted
+++ resolved
@@ -13,17 +13,12 @@
 """
 
 from __future__ import annotations
-<<<<<<< HEAD
-
-=======
->>>>>>> a9967215
 import io
 import sys
 from contextlib import redirect_stdout
 from pathlib import Path
 import tkinter as tk
 from tkinter import filedialog, ttk
-<<<<<<< HEAD
 
 try:  # Python <=3.10 ships scrolledtext as a submodule
     from tkinter.scrolledtext import ScrolledText
@@ -31,8 +26,6 @@
     import tkinter.scrolledtext as _scrolledtext
     ScrolledText = _scrolledtext.ScrolledText
 
-=======
->>>>>>> a9967215
 from synapse.soc import SoC
 
 
