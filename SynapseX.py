--- conflicted
+++ resolved
@@ -85,10 +85,7 @@
         self.asm_text = tk.Text(self.asm_frame, wrap="none", font=("Consolas", 11))
         self.asm_text.tag_configure("instr", foreground="#0066CC")
         self.asm_text.tag_configure("number", foreground="#CC0000")
-<<<<<<< HEAD
         self.asm_text.tag_configure("comment", foreground="#008000")
-=======
->>>>>>> 994f65c1
         self.asm_text.bind("<<Modified>>", self._on_asm_modified)
         x_scroll = ttk.Scrollbar(self.asm_frame, orient="horizontal", command=self.asm_text.xview)
         y_scroll = ttk.Scrollbar(self.asm_frame, orient="vertical", command=self.asm_text.yview)
@@ -155,8 +152,6 @@
         self.asm_text.insert(tk.END, data)
         self._highlight_asm()
 
-<<<<<<< HEAD
-=======
     def menu_save_asm(self) -> None:
         if self.current_asm_path is None:
             path = filedialog.asksaveasfilename(
@@ -227,7 +222,6 @@
             with open(path, "w", encoding="utf-8") as f:
                 f.write(content)
 
->>>>>>> 994f65c1
     def _on_asm_modified(self, _event) -> None:
         if self.asm_text.edit_modified():
             self.asm_text.edit_modified(False)
@@ -237,7 +231,6 @@
         text = self.asm_text.get("1.0", tk.END)
         self.asm_text.tag_remove("instr", "1.0", tk.END)
         self.asm_text.tag_remove("number", "1.0", tk.END)
-<<<<<<< HEAD
         self.asm_text.tag_remove("comment", "1.0", tk.END)
         for line_no, line in enumerate(text.splitlines(), start=1):
             code, sep, _comment = line.partition(";")
@@ -260,23 +253,6 @@
                 start = f"{line_no}.{col}"
                 end = f"{line_no}.{len(line)}"
                 self.asm_text.tag_add("comment", start, end)
-=======
-        for line_no, line in enumerate(text.splitlines(), start=1):
-            tokens = line.split()
-            if tokens:
-                token = tokens[0]
-                col = line.find(token)
-                if token.endswith(":") and len(tokens) > 1:
-                    token = tokens[1]
-                    col = line.find(token)
-                start = f"{line_no}.{col}"
-                end = f"{start}+{len(token)}c"
-                self.asm_text.tag_add("instr", start, end)
-            for match in re.finditer(r"\b-?(0x[0-9a-fA-F]+|\d+)\b", line):
-                num_start = f"{line_no}.{match.start()}"
-                num_end = f"{line_no}.{match.end()}"
-                self.asm_text.tag_add("number", num_start, num_end)
->>>>>>> 994f65c1
 
     def run_selected(self) -> None:
         sel = self.asm_tree.selection()
