# Copyright (C) 2025 Miguel Marina
# Author: Miguel Marina <karel.capek.robotics@gmail.com>
# LinkedIn: https://www.linkedin.com/in/progman32/
#
# This program is free software: you can redistribute it and/or modify
# it under the terms of the GNU General Public License as published by
# the Free Software Foundation, either version 3 of the License, or
# (at your option) any later version.
#
# This program is distributed in the hope that it will be useful,
# but WITHOUT ANY WARRANTY; without even the implied warranty of
# MERCHANTABILITY or FITNESS FOR A PARTICULAR PURPOSE.  See the
# GNU General Public License for more details.
#
# You should have received a copy of the GNU General Public License
# along with this program.  If not, see <https://www.gnu.org/licenses/>.

"""Management of multiple ANNs with majority voting.

The instruction processor mirrors the behaviour expected by the assembly
programs.  It now delegates work to :class:`synapsex.neural.PyTorchANN`
instances so that optimisation features such as the genetic algorithm can be
invoked directly from assembly via new ``TUNE_GA`` commands.
"""

from __future__ import annotations

<<<<<<< HEAD
import logging
import sys

from collections import Counter
from dataclasses import replace
from pathlib import Path
from typing import Dict, List
=======
import logging
import sys

from collections import Counter
from dataclasses import replace
from pathlib import Path
from typing import Dict, List
>>>>>>> a1c86286

import matplotlib
matplotlib.use("Agg")
import matplotlib.pyplot as plt

import numpy as np
import torch

from synapsex.config import HyperParameters, hp
from synapsex.genetic import genetic_search
from synapsex.neural import PyTorchANN
from synapsex.image_processing import load_process_shape_image


logger = logging.getLogger(__name__)
if not logger.handlers:
    handler = logging.StreamHandler(sys.stdout)
    handler.setFormatter(logging.Formatter("%(message)s"))
    logger.addHandler(handler)
logger.setLevel(logging.INFO)


logger = logging.getLogger(__name__)
if not logger.handlers:
    handler = logging.StreamHandler(sys.stdout)
    handler.setFormatter(logging.Formatter("%(message)s"))
    logger.addHandler(handler)
logger.setLevel(logging.INFO)


class RedundantNeuralIP:
    """Container for multiple ANNs addressable by an ID."""

    def __init__(self, train_data_dir: str | None = None) -> None:
<<<<<<< HEAD
        self.ann_map: Dict[int, PyTorchANN] = {}
        self.last_result: int | None = None
        self.train_data_dir = train_data_dir
        self._cached_dataset: tuple[np.ndarray, np.ndarray, List[str]] | None = None
        self.class_names: List[str] | None = None
        # Metrics and figures generated during training keyed by ANN ID
        self.metrics_by_ann: Dict[int, Dict[str, float]] = {}
        self.figures_by_ann: Dict[int, List] = {}
=======
        self.ann_map: Dict[int, PyTorchANN] = {}
        self.last_result: int | None = None
        self.train_data_dir = train_data_dir
        self._cached_dataset: tuple[np.ndarray, np.ndarray, List[str]] | None = None
        self.class_names: List[str] | None = None
        # Metrics and figures generated during training keyed by ANN ID
        self.metrics_by_ann: Dict[int, Dict[str, float]] = {}
        self.figures_by_ann: Dict[int, List] = {}
>>>>>>> a1c86286

    # ------------------------------------------------------------------
    # Assembly interface
    # ------------------------------------------------------------------
    def run_instruction(self, subcmd: str, memory=None) -> None:
        """Parse and execute an ``OP_NEUR`` instruction."""
        tokens = subcmd.strip().split()
        if not tokens:
            return
        op = tokens[0].upper()
        if op == "CONFIG_ANN":
            self._config_ann(tokens[1:])
        elif op == "TUNE_GA":
            self._tune_ga(tokens[1:])
        elif op == "TRAIN_ANN":
            self._train_ann(tokens[1:])
        elif op == "INFER_ANN":
            self._infer_ann(tokens[1:], memory)
        elif op == "SAVE_ALL":
            prefix = tokens[1] if len(tokens) > 1 else "weights"
            for ann_id, ann in self.ann_map.items():
                ann.save(f"{prefix}_{ann_id}.pt")
        elif op == "LOAD_ALL":
            prefix = tokens[1] if len(tokens) > 1 else "weights"
            for ann_id, ann in self.ann_map.items():
                try:
                    ann.load(f"{prefix}_{ann_id}.pt")
                except FileNotFoundError:
                    pass

    # ------------------------------------------------------------------
    # CONFIG_ANN helpers
    # ------------------------------------------------------------------
    def _config_ann(self, tokens: List[str]) -> None:
        if len(tokens) < 2:
            return
        ann_id = int(tokens[0])
        cmd = tokens[1]
        # Legacy layer instructions are ignored; only FINALIZE is required to create the ANN
        if cmd == "FINALIZE":
            dropout = float(tokens[2]) if len(tokens) >= 3 else hp.dropout
            hparams = HyperParameters(**{**hp.__dict__, "dropout": dropout})
            self.ann_map[ann_id] = PyTorchANN(hparams)

    # ------------------------------------------------------------------
    # TRAIN_ANN helpers
    # ------------------------------------------------------------------
    def _train_ann(self, tokens: List[str]) -> None:
        if not tokens:
            return
        ann_id = int(tokens[0])
        epochs = int(tokens[1]) if len(tokens) > 1 else 5
        lr = float(tokens[2]) if len(tokens) > 2 else 0.005
        batch_size = int(tokens[3]) if len(tokens) > 3 else 16
        ann = self.ann_map.get(ann_id)
        if ann is None:
            return

<<<<<<< HEAD
        dataset = self._load_dataset()
        if dataset is None:
            return
        X, y, _ = dataset

        # Ensure ANN reflects current dataset class count
        ann.hp = replace(
            ann.hp,
            epochs=epochs,
            num_classes=hp.num_classes,
            image_channels=hp.image_channels,
        )
        ann = PyTorchANN(ann.hp, device=ann.device)
        self.ann_map[ann_id] = ann
        metrics, figs = ann.train(torch.from_numpy(X), torch.from_numpy(y))
=======
        dataset = self._load_dataset()
        if dataset is None:
            return
        X, y, _ = dataset

        # Ensure ANN reflects current dataset class count
        ann.hp = replace(
            ann.hp,
            epochs=epochs,
            num_classes=hp.num_classes,
            image_channels=hp.image_channels,
        )
        ann = PyTorchANN(ann.hp, device=ann.device)
        self.ann_map[ann_id] = ann
        metrics, figs = ann.train(torch.from_numpy(X), torch.from_numpy(y))
>>>>>>> a1c86286
        for old in self.figures_by_ann.get(ann_id, []):
            plt.close(old)
        self.figures_by_ann[ann_id] = figs
        self.metrics_by_ann[ann_id] = metrics
        print(f"ANN {ann_id} metrics: {metrics}")

    # ------------------------------------------------------------------
    # INFER_ANN helpers
    # ------------------------------------------------------------------
    def _infer_ann(self, tokens: List[str], memory) -> None:
        if not tokens:
            return
        ann_id = int(tokens[0])
        ann = self.ann_map.get(ann_id)
        if ann is None:
            return
        addr = 0x5000
        in_dim = ann.hp.image_size * ann.hp.image_size
        data: List[float] = []
        for i in range(in_dim):
            word = memory.read(addr + i)
            data.append(np.frombuffer(np.uint32(word).tobytes(), dtype=np.float32)[0])
        X = np.array(data, dtype=np.float32).reshape(1, -1)
        probs = ann.predict(
            torch.from_numpy(X),
            mc_dropout=len(tokens) > 1 and tokens[1].lower() == "true",
        )
        self.last_result = int(probs.argmax(dim=1)[0])
        if self.class_names and 0 <= self.last_result < len(self.class_names):
            label = self.class_names[self.last_result]
            print(f"ANN {ann_id} prediction: {label} ({self.last_result})")
        else:
            print(f"ANN {ann_id} prediction: {self.last_result}")

    # ------------------------------------------------------------------
    # TUNE_GA helpers
    # ------------------------------------------------------------------
    def _tune_ga(self, tokens: List[str]) -> None:
        if not tokens:
            return
        ann_id = int(tokens[0])
        generations = int(tokens[1]) if len(tokens) > 1 else 5
        population = int(tokens[2]) if len(tokens) > 2 else 8

<<<<<<< HEAD
        dataset = self._load_dataset()
        if dataset is None:
            return
        X, y, _ = dataset

        device = torch.device("cuda" if torch.cuda.is_available() else "cpu")
        best_hp, best_ann = genetic_search(
            torch.from_numpy(X),
            torch.from_numpy(y),
            generations=generations,
            population_size=population,
            device=device,
        )
        self.ann_map[ann_id] = best_ann
=======
        dataset = self._load_dataset()
        if dataset is None:
            return
        X, y, _ = dataset

        device = torch.device("cuda" if torch.cuda.is_available() else "cpu")
        best_hp, best_ann = genetic_search(
            torch.from_numpy(X),
            torch.from_numpy(y),
            generations=generations,
            population_size=population,
            device=device,
        )
        self.ann_map[ann_id] = best_ann
>>>>>>> a1c86286

    # ------------------------------------------------------------------
    # Utility
    # ------------------------------------------------------------------
    def predict_majority(self, X: np.ndarray):
        preds = {}
        for ann_id, ann in self.ann_map.items():
            probs = ann.predict(torch.from_numpy(X))
            preds[ann_id] = probs.argmax(dim=1).numpy()
        votes = [preds[ann_id][0] for ann_id in self.ann_map]
        majority = Counter(votes).most_common(1)[0][0]
        return majority, preds

    # ------------------------------------------------------------------
    # Internal helpers
    # ------------------------------------------------------------------
<<<<<<< HEAD
    def _load_dataset(self):
        if self._cached_dataset is None:
            if not self.train_data_dir:
                print("No training data directory specified; aborting training.")
                return None
            logger.info("Building dataset from %s", self.train_data_dir)
            data_path = Path(self.train_data_dir) / "data.npy"
            labels_path = Path(self.train_data_dir) / "labels.npy"
            classes_path = Path(self.train_data_dir) / "classes.npy"
            if not data_path.exists() or not labels_path.exists() or not classes_path.exists():
                X_list: List[np.ndarray] = []
                y_list: List[int] = []
                class_names: List[str] = []
                label_to_idx: Dict[str, int] = {}
                # Support both subdirectory-per-class and flat filename_prefix schemes
                image_paths = []
                base_dir = Path(self.train_data_dir)
                subdirs = [d for d in base_dir.iterdir() if d.is_dir()]
                if subdirs:
                    for idx, d in enumerate(sorted(subdirs)):
                        label_to_idx[d.name] = idx
                        class_names.append(d.name)
                        image_paths.extend(
                            sorted(d.glob("*.png")) + sorted(d.glob("*.jpg"))
                        )
                else:
                    image_paths = (
                        sorted(base_dir.glob("*.png")) + sorted(base_dir.glob("*.jpg"))
                    )
                    for img in image_paths:
                        label = img.stem.split("_")[0]
                        if label not in label_to_idx:
                            label_to_idx[label] = len(label_to_idx)
                            class_names.append(label)
                for img_path in image_paths:
                    if img_path.parent == base_dir:
                        label = img_path.stem.split("_")[0]
                    else:
                        label = img_path.parent.name
                    idx = label_to_idx[label]
                    logger.info("Processing %s", img_path)
                    processed = load_process_shape_image(str(img_path))
                    X_list.extend(processed)
                    y_list.extend([idx] * len(processed))
                if not X_list:
                    print("No training images found; aborting training.")
                    return None
                X = np.stack(X_list).astype(np.float32)
                y = np.array(y_list, dtype=np.int64)
                np.save(data_path, X)
                np.save(labels_path, y)
                np.save(classes_path, np.array(class_names, dtype=object))
                logger.info(
                    "Processed %d images across %d classes",
                    len(X_list),
                    len(class_names),
                )
            else:
                logger.info("Loading cached dataset from %s", self.train_data_dir)
                X = np.load(data_path).astype(np.float32)
                y = np.load(labels_path).astype(np.int64)
                class_names = np.load(classes_path, allow_pickle=True).tolist()
            hp.num_classes = len(class_names)
            self.class_names = class_names
            self._cached_dataset = (X, y, class_names)
        return self._cached_dataset
=======
    def _load_dataset(self):
        if self._cached_dataset is None:
            if not self.train_data_dir:
                print("No training data directory specified; aborting training.")
                return None
            logger.info("Building dataset from %s", self.train_data_dir)

            data_path = Path(self.train_data_dir) / "data.npy"
            labels_path = Path(self.train_data_dir) / "labels.npy"
            classes_path = Path(self.train_data_dir) / "classes.npy"
            if not data_path.exists() or not labels_path.exists() or not classes_path.exists():
                X_list: List[np.ndarray] = []
                y_list: List[int] = []
                class_names: List[str] = []
                label_to_idx: Dict[str, int] = {}
                # Support both subdirectory-per-class and flat filename_prefix schemes
                image_paths = []
                base_dir = Path(self.train_data_dir)
                subdirs = [d for d in base_dir.iterdir() if d.is_dir()]
                if subdirs:
                    for idx, d in enumerate(sorted(subdirs)):
                        label_to_idx[d.name] = idx
                        class_names.append(d.name)
                        image_paths.extend(
                            sorted(d.glob("*.png")) + sorted(d.glob("*.jpg"))
                        )
                else:
                    image_paths = (
                        sorted(base_dir.glob("*.png")) + sorted(base_dir.glob("*.jpg"))
                    )
                    for img in image_paths:
                        label = img.stem.split("_")[0]
                        if label not in label_to_idx:
                            label_to_idx[label] = len(label_to_idx)
                            class_names.append(label)
                for img_path in image_paths:
                    if img_path.parent == base_dir:
                        label = img_path.stem.split("_")[0]
                    else:
                        label = img_path.parent.name
                    idx = label_to_idx[label]
                    logger.info("Processing %s", img_path)
                    processed = load_process_shape_image(str(img_path))
                    X_list.extend(processed)
                    y_list.extend([idx] * len(processed))
                if not X_list:
                    print("No training images found; aborting training.")
                    return None
                X = np.stack(X_list).astype(np.float32)
                y = np.array(y_list, dtype=np.int64)
                np.save(data_path, X)
                np.save(labels_path, y)
                np.save(classes_path, np.array(class_names, dtype=object))
                logger.info(
                    "Processed %d images across %d classes",
                    len(X_list),
                    len(class_names),
                )
            else:
                logger.info("Loading cached dataset from %s", self.train_data_dir)
                X = np.load(data_path).astype(np.float32)
                y = np.load(labels_path).astype(np.int64)
                class_names = np.load(classes_path, allow_pickle=True).tolist()
            hp.num_classes = len(class_names)
            self.class_names = class_names
            self._cached_dataset = (X, y, class_names)
        return self._cached_dataset
>>>>>>> a1c86286

<|MERGE_RESOLUTION|>--- conflicted
+++ resolved
@@ -1,416 +1,289 @@
-# Copyright (C) 2025 Miguel Marina
-# Author: Miguel Marina <karel.capek.robotics@gmail.com>
-# LinkedIn: https://www.linkedin.com/in/progman32/
-#
-# This program is free software: you can redistribute it and/or modify
-# it under the terms of the GNU General Public License as published by
-# the Free Software Foundation, either version 3 of the License, or
-# (at your option) any later version.
-#
-# This program is distributed in the hope that it will be useful,
-# but WITHOUT ANY WARRANTY; without even the implied warranty of
-# MERCHANTABILITY or FITNESS FOR A PARTICULAR PURPOSE.  See the
-# GNU General Public License for more details.
-#
-# You should have received a copy of the GNU General Public License
-# along with this program.  If not, see <https://www.gnu.org/licenses/>.
-
-"""Management of multiple ANNs with majority voting.
-
-The instruction processor mirrors the behaviour expected by the assembly
-programs.  It now delegates work to :class:`synapsex.neural.PyTorchANN`
-instances so that optimisation features such as the genetic algorithm can be
-invoked directly from assembly via new ``TUNE_GA`` commands.
-"""
-
-from __future__ import annotations
-
-<<<<<<< HEAD
-import logging
-import sys
-
-from collections import Counter
-from dataclasses import replace
-from pathlib import Path
-from typing import Dict, List
-=======
-import logging
-import sys
-
-from collections import Counter
-from dataclasses import replace
-from pathlib import Path
-from typing import Dict, List
->>>>>>> a1c86286
-
-import matplotlib
-matplotlib.use("Agg")
-import matplotlib.pyplot as plt
-
-import numpy as np
-import torch
-
-from synapsex.config import HyperParameters, hp
-from synapsex.genetic import genetic_search
-from synapsex.neural import PyTorchANN
-from synapsex.image_processing import load_process_shape_image
-
-
-logger = logging.getLogger(__name__)
-if not logger.handlers:
-    handler = logging.StreamHandler(sys.stdout)
-    handler.setFormatter(logging.Formatter("%(message)s"))
-    logger.addHandler(handler)
-logger.setLevel(logging.INFO)
-
-
-logger = logging.getLogger(__name__)
-if not logger.handlers:
-    handler = logging.StreamHandler(sys.stdout)
-    handler.setFormatter(logging.Formatter("%(message)s"))
-    logger.addHandler(handler)
-logger.setLevel(logging.INFO)
-
-
-class RedundantNeuralIP:
-    """Container for multiple ANNs addressable by an ID."""
-
-    def __init__(self, train_data_dir: str | None = None) -> None:
-<<<<<<< HEAD
-        self.ann_map: Dict[int, PyTorchANN] = {}
-        self.last_result: int | None = None
-        self.train_data_dir = train_data_dir
-        self._cached_dataset: tuple[np.ndarray, np.ndarray, List[str]] | None = None
-        self.class_names: List[str] | None = None
-        # Metrics and figures generated during training keyed by ANN ID
-        self.metrics_by_ann: Dict[int, Dict[str, float]] = {}
-        self.figures_by_ann: Dict[int, List] = {}
-=======
-        self.ann_map: Dict[int, PyTorchANN] = {}
-        self.last_result: int | None = None
-        self.train_data_dir = train_data_dir
-        self._cached_dataset: tuple[np.ndarray, np.ndarray, List[str]] | None = None
-        self.class_names: List[str] | None = None
-        # Metrics and figures generated during training keyed by ANN ID
-        self.metrics_by_ann: Dict[int, Dict[str, float]] = {}
-        self.figures_by_ann: Dict[int, List] = {}
->>>>>>> a1c86286
-
-    # ------------------------------------------------------------------
-    # Assembly interface
-    # ------------------------------------------------------------------
-    def run_instruction(self, subcmd: str, memory=None) -> None:
-        """Parse and execute an ``OP_NEUR`` instruction."""
-        tokens = subcmd.strip().split()
-        if not tokens:
-            return
-        op = tokens[0].upper()
-        if op == "CONFIG_ANN":
-            self._config_ann(tokens[1:])
-        elif op == "TUNE_GA":
-            self._tune_ga(tokens[1:])
-        elif op == "TRAIN_ANN":
-            self._train_ann(tokens[1:])
-        elif op == "INFER_ANN":
-            self._infer_ann(tokens[1:], memory)
-        elif op == "SAVE_ALL":
-            prefix = tokens[1] if len(tokens) > 1 else "weights"
-            for ann_id, ann in self.ann_map.items():
-                ann.save(f"{prefix}_{ann_id}.pt")
-        elif op == "LOAD_ALL":
-            prefix = tokens[1] if len(tokens) > 1 else "weights"
-            for ann_id, ann in self.ann_map.items():
-                try:
-                    ann.load(f"{prefix}_{ann_id}.pt")
-                except FileNotFoundError:
-                    pass
-
-    # ------------------------------------------------------------------
-    # CONFIG_ANN helpers
-    # ------------------------------------------------------------------
-    def _config_ann(self, tokens: List[str]) -> None:
-        if len(tokens) < 2:
-            return
-        ann_id = int(tokens[0])
-        cmd = tokens[1]
-        # Legacy layer instructions are ignored; only FINALIZE is required to create the ANN
-        if cmd == "FINALIZE":
-            dropout = float(tokens[2]) if len(tokens) >= 3 else hp.dropout
-            hparams = HyperParameters(**{**hp.__dict__, "dropout": dropout})
-            self.ann_map[ann_id] = PyTorchANN(hparams)
-
-    # ------------------------------------------------------------------
-    # TRAIN_ANN helpers
-    # ------------------------------------------------------------------
-    def _train_ann(self, tokens: List[str]) -> None:
-        if not tokens:
-            return
-        ann_id = int(tokens[0])
-        epochs = int(tokens[1]) if len(tokens) > 1 else 5
-        lr = float(tokens[2]) if len(tokens) > 2 else 0.005
-        batch_size = int(tokens[3]) if len(tokens) > 3 else 16
-        ann = self.ann_map.get(ann_id)
-        if ann is None:
-            return
-
-<<<<<<< HEAD
-        dataset = self._load_dataset()
-        if dataset is None:
-            return
-        X, y, _ = dataset
-
-        # Ensure ANN reflects current dataset class count
-        ann.hp = replace(
-            ann.hp,
-            epochs=epochs,
-            num_classes=hp.num_classes,
-            image_channels=hp.image_channels,
-        )
-        ann = PyTorchANN(ann.hp, device=ann.device)
-        self.ann_map[ann_id] = ann
-        metrics, figs = ann.train(torch.from_numpy(X), torch.from_numpy(y))
-=======
-        dataset = self._load_dataset()
-        if dataset is None:
-            return
-        X, y, _ = dataset
-
-        # Ensure ANN reflects current dataset class count
-        ann.hp = replace(
-            ann.hp,
-            epochs=epochs,
-            num_classes=hp.num_classes,
-            image_channels=hp.image_channels,
-        )
-        ann = PyTorchANN(ann.hp, device=ann.device)
-        self.ann_map[ann_id] = ann
-        metrics, figs = ann.train(torch.from_numpy(X), torch.from_numpy(y))
->>>>>>> a1c86286
-        for old in self.figures_by_ann.get(ann_id, []):
-            plt.close(old)
-        self.figures_by_ann[ann_id] = figs
-        self.metrics_by_ann[ann_id] = metrics
-        print(f"ANN {ann_id} metrics: {metrics}")
-
-    # ------------------------------------------------------------------
-    # INFER_ANN helpers
-    # ------------------------------------------------------------------
-    def _infer_ann(self, tokens: List[str], memory) -> None:
-        if not tokens:
-            return
-        ann_id = int(tokens[0])
-        ann = self.ann_map.get(ann_id)
-        if ann is None:
-            return
-        addr = 0x5000
-        in_dim = ann.hp.image_size * ann.hp.image_size
-        data: List[float] = []
-        for i in range(in_dim):
-            word = memory.read(addr + i)
-            data.append(np.frombuffer(np.uint32(word).tobytes(), dtype=np.float32)[0])
-        X = np.array(data, dtype=np.float32).reshape(1, -1)
-        probs = ann.predict(
-            torch.from_numpy(X),
-            mc_dropout=len(tokens) > 1 and tokens[1].lower() == "true",
-        )
-        self.last_result = int(probs.argmax(dim=1)[0])
-        if self.class_names and 0 <= self.last_result < len(self.class_names):
-            label = self.class_names[self.last_result]
-            print(f"ANN {ann_id} prediction: {label} ({self.last_result})")
-        else:
-            print(f"ANN {ann_id} prediction: {self.last_result}")
-
-    # ------------------------------------------------------------------
-    # TUNE_GA helpers
-    # ------------------------------------------------------------------
-    def _tune_ga(self, tokens: List[str]) -> None:
-        if not tokens:
-            return
-        ann_id = int(tokens[0])
-        generations = int(tokens[1]) if len(tokens) > 1 else 5
-        population = int(tokens[2]) if len(tokens) > 2 else 8
-
-<<<<<<< HEAD
-        dataset = self._load_dataset()
-        if dataset is None:
-            return
-        X, y, _ = dataset
-
-        device = torch.device("cuda" if torch.cuda.is_available() else "cpu")
-        best_hp, best_ann = genetic_search(
-            torch.from_numpy(X),
-            torch.from_numpy(y),
-            generations=generations,
-            population_size=population,
-            device=device,
-        )
-        self.ann_map[ann_id] = best_ann
-=======
-        dataset = self._load_dataset()
-        if dataset is None:
-            return
-        X, y, _ = dataset
-
-        device = torch.device("cuda" if torch.cuda.is_available() else "cpu")
-        best_hp, best_ann = genetic_search(
-            torch.from_numpy(X),
-            torch.from_numpy(y),
-            generations=generations,
-            population_size=population,
-            device=device,
-        )
-        self.ann_map[ann_id] = best_ann
->>>>>>> a1c86286
-
-    # ------------------------------------------------------------------
-    # Utility
-    # ------------------------------------------------------------------
-    def predict_majority(self, X: np.ndarray):
-        preds = {}
-        for ann_id, ann in self.ann_map.items():
-            probs = ann.predict(torch.from_numpy(X))
-            preds[ann_id] = probs.argmax(dim=1).numpy()
-        votes = [preds[ann_id][0] for ann_id in self.ann_map]
-        majority = Counter(votes).most_common(1)[0][0]
-        return majority, preds
-
-    # ------------------------------------------------------------------
-    # Internal helpers
-    # ------------------------------------------------------------------
-<<<<<<< HEAD
-    def _load_dataset(self):
-        if self._cached_dataset is None:
-            if not self.train_data_dir:
-                print("No training data directory specified; aborting training.")
-                return None
-            logger.info("Building dataset from %s", self.train_data_dir)
-            data_path = Path(self.train_data_dir) / "data.npy"
-            labels_path = Path(self.train_data_dir) / "labels.npy"
-            classes_path = Path(self.train_data_dir) / "classes.npy"
-            if not data_path.exists() or not labels_path.exists() or not classes_path.exists():
-                X_list: List[np.ndarray] = []
-                y_list: List[int] = []
-                class_names: List[str] = []
-                label_to_idx: Dict[str, int] = {}
-                # Support both subdirectory-per-class and flat filename_prefix schemes
-                image_paths = []
-                base_dir = Path(self.train_data_dir)
-                subdirs = [d for d in base_dir.iterdir() if d.is_dir()]
-                if subdirs:
-                    for idx, d in enumerate(sorted(subdirs)):
-                        label_to_idx[d.name] = idx
-                        class_names.append(d.name)
-                        image_paths.extend(
-                            sorted(d.glob("*.png")) + sorted(d.glob("*.jpg"))
-                        )
-                else:
-                    image_paths = (
-                        sorted(base_dir.glob("*.png")) + sorted(base_dir.glob("*.jpg"))
-                    )
-                    for img in image_paths:
-                        label = img.stem.split("_")[0]
-                        if label not in label_to_idx:
-                            label_to_idx[label] = len(label_to_idx)
-                            class_names.append(label)
-                for img_path in image_paths:
-                    if img_path.parent == base_dir:
-                        label = img_path.stem.split("_")[0]
-                    else:
-                        label = img_path.parent.name
-                    idx = label_to_idx[label]
-                    logger.info("Processing %s", img_path)
-                    processed = load_process_shape_image(str(img_path))
-                    X_list.extend(processed)
-                    y_list.extend([idx] * len(processed))
-                if not X_list:
-                    print("No training images found; aborting training.")
-                    return None
-                X = np.stack(X_list).astype(np.float32)
-                y = np.array(y_list, dtype=np.int64)
-                np.save(data_path, X)
-                np.save(labels_path, y)
-                np.save(classes_path, np.array(class_names, dtype=object))
-                logger.info(
-                    "Processed %d images across %d classes",
-                    len(X_list),
-                    len(class_names),
-                )
-            else:
-                logger.info("Loading cached dataset from %s", self.train_data_dir)
-                X = np.load(data_path).astype(np.float32)
-                y = np.load(labels_path).astype(np.int64)
-                class_names = np.load(classes_path, allow_pickle=True).tolist()
-            hp.num_classes = len(class_names)
-            self.class_names = class_names
-            self._cached_dataset = (X, y, class_names)
-        return self._cached_dataset
-=======
-    def _load_dataset(self):
-        if self._cached_dataset is None:
-            if not self.train_data_dir:
-                print("No training data directory specified; aborting training.")
-                return None
-            logger.info("Building dataset from %s", self.train_data_dir)
-
-            data_path = Path(self.train_data_dir) / "data.npy"
-            labels_path = Path(self.train_data_dir) / "labels.npy"
-            classes_path = Path(self.train_data_dir) / "classes.npy"
-            if not data_path.exists() or not labels_path.exists() or not classes_path.exists():
-                X_list: List[np.ndarray] = []
-                y_list: List[int] = []
-                class_names: List[str] = []
-                label_to_idx: Dict[str, int] = {}
-                # Support both subdirectory-per-class and flat filename_prefix schemes
-                image_paths = []
-                base_dir = Path(self.train_data_dir)
-                subdirs = [d for d in base_dir.iterdir() if d.is_dir()]
-                if subdirs:
-                    for idx, d in enumerate(sorted(subdirs)):
-                        label_to_idx[d.name] = idx
-                        class_names.append(d.name)
-                        image_paths.extend(
-                            sorted(d.glob("*.png")) + sorted(d.glob("*.jpg"))
-                        )
-                else:
-                    image_paths = (
-                        sorted(base_dir.glob("*.png")) + sorted(base_dir.glob("*.jpg"))
-                    )
-                    for img in image_paths:
-                        label = img.stem.split("_")[0]
-                        if label not in label_to_idx:
-                            label_to_idx[label] = len(label_to_idx)
-                            class_names.append(label)
-                for img_path in image_paths:
-                    if img_path.parent == base_dir:
-                        label = img_path.stem.split("_")[0]
-                    else:
-                        label = img_path.parent.name
-                    idx = label_to_idx[label]
-                    logger.info("Processing %s", img_path)
-                    processed = load_process_shape_image(str(img_path))
-                    X_list.extend(processed)
-                    y_list.extend([idx] * len(processed))
-                if not X_list:
-                    print("No training images found; aborting training.")
-                    return None
-                X = np.stack(X_list).astype(np.float32)
-                y = np.array(y_list, dtype=np.int64)
-                np.save(data_path, X)
-                np.save(labels_path, y)
-                np.save(classes_path, np.array(class_names, dtype=object))
-                logger.info(
-                    "Processed %d images across %d classes",
-                    len(X_list),
-                    len(class_names),
-                )
-            else:
-                logger.info("Loading cached dataset from %s", self.train_data_dir)
-                X = np.load(data_path).astype(np.float32)
-                y = np.load(labels_path).astype(np.int64)
-                class_names = np.load(classes_path, allow_pickle=True).tolist()
-            hp.num_classes = len(class_names)
-            self.class_names = class_names
-            self._cached_dataset = (X, y, class_names)
-        return self._cached_dataset
->>>>>>> a1c86286
-
+# Copyright (C) 2025 Miguel Marina
+# Author: Miguel Marina <karel.capek.robotics@gmail.com>
+# LinkedIn: https://www.linkedin.com/in/progman32/
+#
+# This program is free software: you can redistribute it and/or modify
+# it under the terms of the GNU General Public License as published by
+# the Free Software Foundation, either version 3 of the License, or
+# (at your option) any later version.
+#
+# This program is distributed in the hope that it will be useful,
+# but WITHOUT ANY WARRANTY; without even the implied warranty of
+# MERCHANTABILITY or FITNESS FOR A PARTICULAR PURPOSE.  See the
+# GNU General Public License for more details.
+#
+# You should have received a copy of the GNU General Public License
+# along with this program.  If not, see <https://www.gnu.org/licenses/>.
+
+"""Management of multiple ANNs with majority voting.
+
+The instruction processor mirrors the behaviour expected by the assembly
+programs.  It now delegates work to :class:`synapsex.neural.PyTorchANN`
+instances so that optimisation features such as the genetic algorithm can be
+invoked directly from assembly via new ``TUNE_GA`` commands.
+"""
+
+from __future__ import annotations
+
+import logging
+import sys
+
+from collections import Counter
+from dataclasses import replace
+from pathlib import Path
+from typing import Dict, List
+
+import matplotlib
+matplotlib.use("Agg")
+import matplotlib.pyplot as plt
+
+import numpy as np
+import torch
+
+from synapsex.config import HyperParameters, hp
+from synapsex.genetic import genetic_search
+from synapsex.neural import PyTorchANN
+from synapsex.image_processing import load_process_shape_image
+
+
+logger = logging.getLogger(__name__)
+if not logger.handlers:
+    handler = logging.StreamHandler(sys.stdout)
+    handler.setFormatter(logging.Formatter("%(message)s"))
+    logger.addHandler(handler)
+logger.setLevel(logging.INFO)
+
+
+logger = logging.getLogger(__name__)
+if not logger.handlers:
+    handler = logging.StreamHandler(sys.stdout)
+    handler.setFormatter(logging.Formatter("%(message)s"))
+    logger.addHandler(handler)
+logger.setLevel(logging.INFO)
+
+
+class RedundantNeuralIP:
+    """Container for multiple ANNs addressable by an ID."""
+
+    def __init__(self, train_data_dir: str | None = None) -> None:
+        self.ann_map: Dict[int, PyTorchANN] = {}
+        self.last_result: int | None = None
+        self.train_data_dir = train_data_dir
+        self._cached_dataset: tuple[np.ndarray, np.ndarray, List[str]] | None = None
+        self.class_names: List[str] | None = None
+        # Metrics and figures generated during training keyed by ANN ID
+        self.metrics_by_ann: Dict[int, Dict[str, float]] = {}
+        self.figures_by_ann: Dict[int, List] = {}
+
+    # ------------------------------------------------------------------
+    # Assembly interface
+    # ------------------------------------------------------------------
+    def run_instruction(self, subcmd: str, memory=None) -> None:
+        """Parse and execute an ``OP_NEUR`` instruction."""
+        tokens = subcmd.strip().split()
+        if not tokens:
+            return
+        op = tokens[0].upper()
+        if op == "CONFIG_ANN":
+            self._config_ann(tokens[1:])
+        elif op == "TUNE_GA":
+            self._tune_ga(tokens[1:])
+        elif op == "TRAIN_ANN":
+            self._train_ann(tokens[1:])
+        elif op == "INFER_ANN":
+            self._infer_ann(tokens[1:], memory)
+        elif op == "SAVE_ALL":
+            prefix = tokens[1] if len(tokens) > 1 else "weights"
+            for ann_id, ann in self.ann_map.items():
+                ann.save(f"{prefix}_{ann_id}.pt")
+        elif op == "LOAD_ALL":
+            prefix = tokens[1] if len(tokens) > 1 else "weights"
+            for ann_id, ann in self.ann_map.items():
+                try:
+                    ann.load(f"{prefix}_{ann_id}.pt")
+                except FileNotFoundError:
+                    pass
+
+    # ------------------------------------------------------------------
+    # CONFIG_ANN helpers
+    # ------------------------------------------------------------------
+    def _config_ann(self, tokens: List[str]) -> None:
+        if len(tokens) < 2:
+            return
+        ann_id = int(tokens[0])
+        cmd = tokens[1]
+        # Legacy layer instructions are ignored; only FINALIZE is required to create the ANN
+        if cmd == "FINALIZE":
+            dropout = float(tokens[2]) if len(tokens) >= 3 else hp.dropout
+            hparams = HyperParameters(**{**hp.__dict__, "dropout": dropout})
+            self.ann_map[ann_id] = PyTorchANN(hparams)
+
+    # ------------------------------------------------------------------
+    # TRAIN_ANN helpers
+    # ------------------------------------------------------------------
+    def _train_ann(self, tokens: List[str]) -> None:
+        if not tokens:
+            return
+        ann_id = int(tokens[0])
+        epochs = int(tokens[1]) if len(tokens) > 1 else 5
+        lr = float(tokens[2]) if len(tokens) > 2 else 0.005
+        batch_size = int(tokens[3]) if len(tokens) > 3 else 16
+        ann = self.ann_map.get(ann_id)
+        if ann is None:
+            return
+
+        dataset = self._load_dataset()
+        if dataset is None:
+            return
+        X, y, _ = dataset
+
+        # Ensure ANN reflects current dataset class count
+        ann.hp = replace(
+            ann.hp,
+            epochs=epochs,
+            num_classes=hp.num_classes,
+            image_channels=hp.image_channels,
+        )
+        ann = PyTorchANN(ann.hp, device=ann.device)
+        self.ann_map[ann_id] = ann
+        metrics, figs = ann.train(torch.from_numpy(X), torch.from_numpy(y))
+        for old in self.figures_by_ann.get(ann_id, []):
+            plt.close(old)
+        self.figures_by_ann[ann_id] = figs
+        self.metrics_by_ann[ann_id] = metrics
+        print(f"ANN {ann_id} metrics: {metrics}")
+
+    # ------------------------------------------------------------------
+    # INFER_ANN helpers
+    # ------------------------------------------------------------------
+    def _infer_ann(self, tokens: List[str], memory) -> None:
+        if not tokens:
+            return
+        ann_id = int(tokens[0])
+        ann = self.ann_map.get(ann_id)
+        if ann is None:
+            return
+        addr = 0x5000
+        in_dim = ann.hp.image_size * ann.hp.image_size
+        data: List[float] = []
+        for i in range(in_dim):
+            word = memory.read(addr + i)
+            data.append(np.frombuffer(np.uint32(word).tobytes(), dtype=np.float32)[0])
+        X = np.array(data, dtype=np.float32).reshape(1, -1)
+        probs = ann.predict(
+            torch.from_numpy(X),
+            mc_dropout=len(tokens) > 1 and tokens[1].lower() == "true",
+        )
+        self.last_result = int(probs.argmax(dim=1)[0])
+        if self.class_names and 0 <= self.last_result < len(self.class_names):
+            label = self.class_names[self.last_result]
+            print(f"ANN {ann_id} prediction: {label} ({self.last_result})")
+        else:
+            print(f"ANN {ann_id} prediction: {self.last_result}")
+
+    # ------------------------------------------------------------------
+    # TUNE_GA helpers
+    # ------------------------------------------------------------------
+    def _tune_ga(self, tokens: List[str]) -> None:
+        if not tokens:
+            return
+        ann_id = int(tokens[0])
+        generations = int(tokens[1]) if len(tokens) > 1 else 5
+        population = int(tokens[2]) if len(tokens) > 2 else 8
+
+        dataset = self._load_dataset()
+        if dataset is None:
+            return
+        X, y, _ = dataset
+
+        device = torch.device("cuda" if torch.cuda.is_available() else "cpu")
+        best_hp, best_ann = genetic_search(
+            torch.from_numpy(X),
+            torch.from_numpy(y),
+            generations=generations,
+            population_size=population,
+            device=device,
+        )
+        self.ann_map[ann_id] = best_ann
+
+    # ------------------------------------------------------------------
+    # Utility
+    # ------------------------------------------------------------------
+    def predict_majority(self, X: np.ndarray):
+        preds = {}
+        for ann_id, ann in self.ann_map.items():
+            probs = ann.predict(torch.from_numpy(X))
+            preds[ann_id] = probs.argmax(dim=1).numpy()
+        votes = [preds[ann_id][0] for ann_id in self.ann_map]
+        majority = Counter(votes).most_common(1)[0][0]
+        return majority, preds
+
+    # ------------------------------------------------------------------
+    # Internal helpers
+    # ------------------------------------------------------------------
+    def _load_dataset(self):
+        if self._cached_dataset is None:
+            if not self.train_data_dir:
+                print("No training data directory specified; aborting training.")
+                return None
+            logger.info("Building dataset from %s", self.train_data_dir)
+            data_path = Path(self.train_data_dir) / "data.npy"
+            labels_path = Path(self.train_data_dir) / "labels.npy"
+            classes_path = Path(self.train_data_dir) / "classes.npy"
+            if not data_path.exists() or not labels_path.exists() or not classes_path.exists():
+                X_list: List[np.ndarray] = []
+                y_list: List[int] = []
+                class_names: List[str] = []
+                label_to_idx: Dict[str, int] = {}
+                # Support both subdirectory-per-class and flat filename_prefix schemes
+                image_paths = []
+                base_dir = Path(self.train_data_dir)
+                subdirs = [d for d in base_dir.iterdir() if d.is_dir()]
+                if subdirs:
+                    for idx, d in enumerate(sorted(subdirs)):
+                        label_to_idx[d.name] = idx
+                        class_names.append(d.name)
+                        image_paths.extend(
+                            sorted(d.glob("*.png")) + sorted(d.glob("*.jpg"))
+                        )
+                else:
+                    image_paths = (
+                        sorted(base_dir.glob("*.png")) + sorted(base_dir.glob("*.jpg"))
+                    )
+                    for img in image_paths:
+                        label = img.stem.split("_")[0]
+                        if label not in label_to_idx:
+                            label_to_idx[label] = len(label_to_idx)
+                            class_names.append(label)
+                for img_path in image_paths:
+                    if img_path.parent == base_dir:
+                        label = img_path.stem.split("_")[0]
+                    else:
+                        label = img_path.parent.name
+                    idx = label_to_idx[label]
+                    logger.info("Processing %s", img_path)
+                    processed = load_process_shape_image(str(img_path))
+                    X_list.extend(processed)
+                    y_list.extend([idx] * len(processed))
+                if not X_list:
+                    print("No training images found; aborting training.")
+                    return None
+                X = np.stack(X_list).astype(np.float32)
+                y = np.array(y_list, dtype=np.int64)
+                np.save(data_path, X)
+                np.save(labels_path, y)
+                np.save(classes_path, np.array(class_names, dtype=object))
+                logger.info(
+                    "Processed %d images across %d classes",
+                    len(X_list),
+                    len(class_names),
+                )
+            else:
+                logger.info("Loading cached dataset from %s", self.train_data_dir)
+                X = np.load(data_path).astype(np.float32)
+                y = np.load(labels_path).astype(np.int64)
+                class_names = np.load(classes_path, allow_pickle=True).tolist()
+            hp.num_classes = len(class_names)
+            self.class_names = class_names
+            self._cached_dataset = (X, y, class_names)
+        return self._cached_dataset