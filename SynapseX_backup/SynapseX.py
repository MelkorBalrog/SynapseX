--- conflicted
+++ resolved
@@ -1,772 +1,663 @@
-#!/usr/bin/env python3
-# Copyright (C) 2025 Miguel Marina
-# Author: Miguel Marina <karel.capek.robotics@gmail.com>
-# LinkedIn: https://www.linkedin.com/in/progman32/
-#
-# This program is free software: you can redistribute it and/or modify
-# it under the terms of the GNU General Public License as published by
-# the Free Software Foundation, either version 3 of the License, or
-# (at your option) any later version.
-#
-# This program is distributed in the hope that it will be useful,
-# but WITHOUT ANY WARRANTY; without even the implied warranty of
-# MERCHANTABILITY or FITNESS FOR A PARTICULAR PURPOSE.  See the
-# GNU General Public License for more details.
-#
-# You should have received a copy of the GNU General Public License
-# along with this program.  If not, see <https://www.gnu.org/licenses/>.
-
-"""Utility to run SynapseX assembly programs or launch a small GUI.
-
-This script supersedes the legacy ``chip.py`` entry point. Assembly programs
-are stored in the ``asm/`` directory and can be executed either via the
-command line or through a graphical interface.
-
-Usage::
-
-    python SynapseX.py gui
-    python SynapseX.py train /path/to/train_data
-    python SynapseX.py classify path/to/image.png
-"""
-
-from __future__ import annotations
-import io
-import re
-import sys
-from contextlib import redirect_stdout
-from pathlib import Path
-import tkinter as tk
-from tkinter import filedialog, ttk
-import tkinter.font as tkfont
-from tkinter.scrolledtext import ScrolledText
-from matplotlib.backends.backend_tkagg import FigureCanvasTkAgg
-from matplotlib.figure import Figure
-import numpy as np
-
-from synapsex.image_processing import load_process_shape_image
-
-from synapse.soc import SoC
-
-
-class ScrollableNotebook(ttk.Frame):
-    """A ``ttk.Notebook`` with a horizontal scrollbar for overflowing tabs."""
-
-    def __init__(self, master, **kwargs):
-        super().__init__(master)
-        self.canvas = tk.Canvas(self, highlightthickness=0)
-        self.h_scroll = ttk.Scrollbar(self, orient=tk.HORIZONTAL, command=self.canvas.xview)
-        self.canvas.configure(xscrollcommand=self.h_scroll.set)
-        self.notebook = ttk.Notebook(self.canvas, **kwargs)
-        self._window = self.canvas.create_window((0, 0), window=self.notebook, anchor="nw")
-        self.canvas.pack(fill=tk.BOTH, expand=1)
-        self.h_scroll.pack(fill=tk.X)
-        self.notebook.bind("<Configure>", self._on_configure)
-        self.canvas.bind("<Configure>", self._on_canvas_resize)
-
-    def _on_configure(self, _event) -> None:
-        self.canvas.configure(scrollregion=self.canvas.bbox("all"))
-
-    def _on_canvas_resize(self, _event) -> None:
-        self.canvas.itemconfigure(
-            self._window,
-            width=self.canvas.winfo_width(),
-            height=self.canvas.winfo_height(),
-        )
-
-    # proxy common notebook methods
-    def add(self, child, **kw):
-        kw.setdefault("sticky", "nsew")
-        return self.notebook.add(child, **kw)
-
-    def tabs(self):
-        return self.notebook.tabs()
-
-    def select(self, tab=None):
-        return self.notebook.select(tab)
-
-    def nametowidget(self, name):
-        return self.notebook.nametowidget(name)
-
-    def bind(self, sequence=None, func=None, add=None):
-        return self.notebook.bind(sequence, func, add)
-
-
-def load_asm_file(path: str | Path) -> list[str]:
-    """Read an assembly file and return a list of lines."""
-    with open(path, "r", encoding="utf-8") as f:
-        return [line.rstrip("\n") for line in f]
-
-
-class SynapseXGUI(tk.Tk):
-    """GUI to run assembly programs on the SoC."""
-
-    def __init__(self) -> None:
-        super().__init__()
-        self.title("SynapseX")
-        self.geometry("1100x650")
-        style = ttk.Style(self)
-        style.theme_use("clam")
-        self.current_asm_path: Path | None = None
-        self.dark_mode = True
-        self._build_menu()
-        self._build_ui()
-        self._set_dark_mode(self.dark_mode)
-        self.dark_mode_btn.config(text="Light Mode")
-
-    def _build_menu(self) -> None:
-        menubar = tk.Menu(self)
-        file_menu = tk.Menu(menubar, tearoff=0)
-        file_menu.add_command(label="Open ASM...", command=self.menu_open_asm)
-        file_menu.add_command(label="Save ASM...", command=self.menu_save_asm)
-        file_menu.add_separator()
-        file_menu.add_command(label="Load Image...", command=self.menu_load_image)
-        file_menu.add_command(label="Save Report...", command=self.menu_save_report)
-        file_menu.add_separator()
-        file_menu.add_command(label="Exit", command=self.destroy)
-        menubar.add_cascade(label="File", menu=file_menu)
-        self.config(menu=menubar)
-
-    def _build_ui(self) -> None:
-        paned = ttk.Panedwindow(self, orient=tk.HORIZONTAL)
-        paned.pack(fill=tk.BOTH, expand=1)
-
-        left = ttk.Frame(paned)
-        right = ttk.Frame(paned, width=240)
-        paned.add(left, weight=3)
-        paned.add(right, weight=1)
-
-        left_paned = ttk.Panedwindow(left, orient=tk.VERTICAL)
-        left_paned.pack(fill=tk.BOTH, expand=1)
-
-<<<<<<< HEAD
-        self.asm_frame = ttk.Frame(left_paned)
-        self.asm_line_numbers = tk.Text(
-            self.asm_frame,
-            width=4,
-            padx=3,
-            takefocus=0,
-            borderwidth=0,
-            highlightthickness=0,
-            state="disabled",
-            font=("Consolas", 11),
-        )
-        self.asm_text = tk.Text(self.asm_frame, wrap="none", font=("Consolas", 11))
-        self.asm_text.tag_configure("instr", foreground="#0066CC")
-        self.asm_text.tag_configure("number", foreground="#CC0000")
-        self.asm_text.tag_configure("comment", foreground="#008000")
-        self.asm_text.tag_configure("register", foreground="#FFA500")
-        self.asm_text.bind("<<Modified>>", self._on_asm_modified)
-        x_scroll = ttk.Scrollbar(self.asm_frame, orient="horizontal", command=self.asm_text.xview)
-        self.asm_vscroll = ttk.Scrollbar(
-            self.asm_frame, orient="vertical", command=self._on_asm_scroll
-        )
-        self.asm_text.configure(
-            xscrollcommand=x_scroll.set, yscrollcommand=self._on_asm_yview
-        )
-        self.asm_line_numbers.configure(yscrollcommand=self._on_asm_yview)
-        self.asm_line_numbers.grid(row=0, column=0, sticky="ns")
-        self.asm_text.grid(row=0, column=1, sticky="nsew")
-        self.asm_vscroll.grid(row=0, column=2, sticky="ns")
-        x_scroll.grid(row=1, column=1, sticky="ew")
-        self.asm_frame.rowconfigure(0, weight=1)
-        self.asm_frame.columnconfigure(1, weight=1)
-        left_paned.add(self.asm_frame, weight=3)
-=======
-        self.asm_frame = ttk.Frame(left_paned)
-        self.asm_line_numbers = tk.Text(
-            self.asm_frame,
-            width=4,
-            padx=3,
-            takefocus=0,
-            borderwidth=0,
-            highlightthickness=0,
-            state="disabled",
-            font=("Consolas", 11),
-        )
-        self.asm_text = tk.Text(self.asm_frame, wrap="none", font=("Consolas", 11))
-        self.asm_text.tag_configure("instr", foreground="#0066CC")
-        self.asm_text.tag_configure("number", foreground="#CC0000")
-        self.asm_text.tag_configure("comment", foreground="#008000")
-        self.asm_text.tag_configure("register", foreground="#FFA500")
-        self.asm_text.bind("<<Modified>>", self._on_asm_modified)
-        x_scroll = ttk.Scrollbar(self.asm_frame, orient="horizontal", command=self.asm_text.xview)
-        self.asm_vscroll = ttk.Scrollbar(
-            self.asm_frame, orient="vertical", command=self._on_asm_scroll
-        )
-        self.asm_text.configure(
-            xscrollcommand=x_scroll.set, yscrollcommand=self._on_asm_yview
-        )
-        self.asm_line_numbers.configure(yscrollcommand=self._on_asm_yview)
-        self.asm_line_numbers.grid(row=0, column=0, sticky="ns")
-        self.asm_text.grid(row=0, column=1, sticky="nsew")
-        self.asm_vscroll.grid(row=0, column=2, sticky="ns")
-        x_scroll.grid(row=1, column=1, sticky="ew")
-        self.asm_frame.rowconfigure(0, weight=1)
-        self.asm_frame.columnconfigure(1, weight=1)
-        left_paned.add(self.asm_frame, weight=3)
->>>>>>> 630bbf8e
-
-        self.results_nb = ScrollableNotebook(left_paned)
-        left_paned.add(self.results_nb, weight=2)
-        self.network_tabs: dict[str, ScrollableNotebook] = {}
-
-        ttk.Label(right, text="Assembly Programs").pack(anchor="w", padx=5, pady=(5, 0))
-        self.asm_tree = ttk.Treeview(right, show="tree")
-        self.asm_tree.pack(fill=tk.BOTH, expand=1, padx=5)
-        self.asm_tree.bind("<<TreeviewSelect>>", self.on_select_asm)
-
-        ttk.Separator(right, orient=tk.HORIZONTAL).pack(fill=tk.X, pady=5)
-
-        run_btn = ttk.Button(right, text="Run Program", command=self.run_selected)
-        run_btn.pack(fill=tk.X, padx=5)
-
-        self.dark_mode_btn = ttk.Button(
-            right, text="Dark Mode", command=self.toggle_dark_mode
-        )
-        self.dark_mode_btn.pack(fill=tk.X, padx=5, pady=5)
-
-<<<<<<< HEAD
-        ttk.Label(right, text="Training Data").pack(anchor="w", padx=5, pady=(10, 0))
-        self.data_entry = ttk.Entry(right)
-        self.data_entry.pack(fill=tk.X, padx=5)
-        browse = ttk.Button(right, text="Browse…", command=self.choose_data_dir)
-        browse.pack(fill=tk.X, padx=5, pady=5)
-
-        for asm_path in sorted(Path("asm").glob("*.asm")):
-            self.asm_tree.insert("", tk.END, iid=str(asm_path), text=asm_path.name)
-        self._update_line_numbers()
-
-    def _create_scrolled_text(self, parent: tk.Widget) -> tuple[ttk.Frame, tk.Text]:
-        """Return a text widget with horizontal and vertical scrollbars."""
-        frame = ttk.Frame(parent)
-        text = tk.Text(frame, wrap="none", font=("Segoe UI", 10))
-        x_scroll = ttk.Scrollbar(frame, orient="horizontal", command=text.xview)
-        y_scroll = ttk.Scrollbar(frame, orient="vertical", command=text.yview)
-        text.configure(xscrollcommand=x_scroll.set, yscrollcommand=y_scroll.set)
-        text.grid(row=0, column=0, sticky="nsew")
-        y_scroll.grid(row=0, column=1, sticky="ns")
-        x_scroll.grid(row=1, column=0, sticky="ew")
-        frame.rowconfigure(0, weight=1)
-        frame.columnconfigure(0, weight=1)
-        return frame, text
-
-    def _on_asm_scroll(self, *args) -> None:
-        """Scroll assembly text and line numbers together."""
-        self.asm_text.yview(*args)
-        self.asm_line_numbers.yview(*args)
-
-    def _on_asm_yview(self, *args) -> None:
-        """Update scrollbar and line numbers when text widget scrolls."""
-        self.asm_vscroll.set(*args)
-        self.asm_line_numbers.yview_moveto(args[0])
-
-    def _update_line_numbers(self) -> None:
-        """Refresh line numbers for the assembly text widget."""
-        line_count = int(self.asm_text.index("end-1c").split(".")[0])
-        numbers = "\n".join(str(i) for i in range(1, line_count + 1))
-        self.asm_line_numbers.configure(state="normal")
-        self.asm_line_numbers.delete("1.0", tk.END)
-        if numbers:
-            self.asm_line_numbers.insert("1.0", numbers)
-        self.asm_line_numbers.configure(state="disabled")
-=======
-        ttk.Label(right, text="Training Data").pack(anchor="w", padx=5, pady=(10, 0))
-        self.data_entry = ttk.Entry(right)
-        self.data_entry.pack(fill=tk.X, padx=5)
-        browse = ttk.Button(right, text="Browse…", command=self.choose_data_dir)
-        browse.pack(fill=tk.X, padx=5, pady=5)
-
-        for asm_path in sorted(Path("asm").glob("*.asm")):
-            self.asm_tree.insert("", tk.END, iid=str(asm_path), text=asm_path.name)
-        self._update_line_numbers()
-
-    def _create_scrolled_text(self, parent: tk.Widget) -> tuple[ttk.Frame, tk.Text]:
-        """Return a text widget with horizontal and vertical scrollbars."""
-        frame = ttk.Frame(parent)
-        text = tk.Text(frame, wrap="none", font=("Segoe UI", 10))
-        x_scroll = ttk.Scrollbar(frame, orient="horizontal", command=text.xview)
-        y_scroll = ttk.Scrollbar(frame, orient="vertical", command=text.yview)
-        text.configure(xscrollcommand=x_scroll.set, yscrollcommand=y_scroll.set)
-        text.grid(row=0, column=0, sticky="nsew")
-        y_scroll.grid(row=0, column=1, sticky="ns")
-        x_scroll.grid(row=1, column=0, sticky="ew")
-        frame.rowconfigure(0, weight=1)
-        frame.columnconfigure(0, weight=1)
-        return frame, text
->>>>>>> 630bbf8e
-
-    def _on_asm_scroll(self, *args) -> None:
-        """Scroll assembly text and line numbers together."""
-        self.asm_text.yview(*args)
-        self.asm_line_numbers.yview(*args)
-
-    def _on_asm_yview(self, *args) -> None:
-        """Update scrollbar and line numbers when text widget scrolls."""
-        self.asm_vscroll.set(*args)
-        self.asm_line_numbers.yview_moveto(args[0])
-
-    def _update_line_numbers(self) -> None:
-        """Refresh line numbers for the assembly text widget."""
-        line_count = int(self.asm_text.index("end-1c").split(".")[0])
-        numbers = "\n".join(str(i) for i in range(1, line_count + 1))
-        self.asm_line_numbers.configure(state="normal")
-        self.asm_line_numbers.delete("1.0", tk.END)
-        if numbers:
-            self.asm_line_numbers.insert("1.0", numbers)
-        self.asm_line_numbers.configure(state="disabled")
-
-    def _on_asm_scroll(self, *args) -> None:
-        """Scroll assembly text and line numbers together."""
-        self.asm_text.yview(*args)
-        self.asm_line_numbers.yview(*args)
-
-    def _on_asm_yview(self, *args) -> None:
-        """Update scrollbar and line numbers when text widget scrolls."""
-        self.asm_vscroll.set(*args)
-        self.asm_line_numbers.yview_moveto(args[0])
-
-    def _update_line_numbers(self) -> None:
-        """Refresh line numbers for the assembly text widget."""
-        line_count = int(self.asm_text.index("end-1c").split(".")[0])
-        numbers = "\n".join(str(i) for i in range(1, line_count + 1))
-        self.asm_line_numbers.configure(state="normal")
-        self.asm_line_numbers.delete("1.0", tk.END)
-        if numbers:
-            self.asm_line_numbers.insert("1.0", numbers)
-        self.asm_line_numbers.configure(state="disabled")
-
-    def _on_asm_scroll(self, *args) -> None:
-        """Scroll assembly text and line numbers together."""
-        self.asm_text.yview(*args)
-        self.asm_line_numbers.yview(*args)
-
-    def _on_asm_yview(self, *args) -> None:
-        """Update scrollbar and line numbers when text widget scrolls."""
-        self.asm_vscroll.set(*args)
-        self.asm_line_numbers.yview_moveto(args[0])
-
-    def _update_line_numbers(self) -> None:
-        """Refresh line numbers for the assembly text widget."""
-        line_count = int(self.asm_text.index("end-1c").split(".")[0])
-        numbers = "\n".join(str(i) for i in range(1, line_count + 1))
-        self.asm_line_numbers.configure(state="normal")
-        self.asm_line_numbers.delete("1.0", tk.END)
-        if numbers:
-            self.asm_line_numbers.insert("1.0", numbers)
-        self.asm_line_numbers.configure(state="disabled")
-
-    def _on_asm_scroll(self, *args) -> None:
-        """Scroll assembly text and line numbers together."""
-        self.asm_text.yview(*args)
-        self.asm_line_numbers.yview(*args)
-
-    def _on_asm_yview(self, *args) -> None:
-        """Update scrollbar and line numbers when text widget scrolls."""
-        self.asm_vscroll.set(*args)
-        self.asm_line_numbers.yview_moveto(args[0])
-
-    def _update_line_numbers(self) -> None:
-        """Refresh line numbers for the assembly text widget."""
-        line_count = int(self.asm_text.index("end-1c").split(".")[0])
-        numbers = "\n".join(str(i) for i in range(1, line_count + 1))
-        self.asm_line_numbers.configure(state="normal")
-        self.asm_line_numbers.delete("1.0", tk.END)
-        if numbers:
-            self.asm_line_numbers.insert("1.0", numbers)
-        self.asm_line_numbers.configure(state="disabled")
-
-    def _on_asm_scroll(self, *args) -> None:
-        """Scroll assembly text and line numbers together."""
-        self.asm_text.yview(*args)
-        self.asm_line_numbers.yview(*args)
-
-    def _on_asm_yview(self, *args) -> None:
-        """Update scrollbar and line numbers when text widget scrolls."""
-        self.asm_vscroll.set(*args)
-        self.asm_line_numbers.yview_moveto(args[0])
-
-    def _update_line_numbers(self) -> None:
-        """Refresh line numbers for the assembly text widget."""
-        line_count = int(self.asm_text.index("end-1c").split(".")[0])
-        numbers = "\n".join(str(i) for i in range(1, line_count + 1))
-        self.asm_line_numbers.configure(state="normal")
-        self.asm_line_numbers.delete("1.0", tk.END)
-        if numbers:
-            self.asm_line_numbers.insert("1.0", numbers)
-        self.asm_line_numbers.configure(state="disabled")
-
-    def _create_scrolled_figure(self, parent: tk.Widget, fig: Figure) -> ttk.Frame:
-        """Return a frame that displays ``fig`` with horizontal and vertical scrollbars."""
-        frame = ttk.Frame(parent)
-        canvas = tk.Canvas(frame, highlightthickness=0)
-        x_scroll = ttk.Scrollbar(frame, orient="horizontal", command=canvas.xview)
-        y_scroll = ttk.Scrollbar(frame, orient="vertical", command=canvas.yview)
-        canvas.configure(xscrollcommand=x_scroll.set, yscrollcommand=y_scroll.set)
-        canvas.grid(row=0, column=0, sticky="nsew")
-        y_scroll.grid(row=0, column=1, sticky="ns")
-        x_scroll.grid(row=1, column=0, sticky="ew")
-        frame.rowconfigure(0, weight=1)
-        frame.columnconfigure(0, weight=1)
-
-        fig_canvas = FigureCanvasTkAgg(fig, canvas)
-        fig_canvas.draw()
-        widget = fig_canvas.get_tk_widget()
-        canvas.create_window((0, 0), window=widget, anchor="nw")
-
-        def _on_configure(_event):
-            canvas.configure(scrollregion=canvas.bbox("all"))
-
-        widget.bind("<Configure>", _on_configure)
-        return frame
-
-    def _set_dark_mode(self, enable: bool) -> None:
-        if enable:
-            bg = "#1e1e1e"
-            fg = "#d4d4d4"
-            instr = "#569CD6"
-            number = "#FF00FF"
-            comment = "#6A9955"
-        else:
-            bg = "white"
-            fg = "black"
-            instr = "#0066CC"
-            number = "#CC0000"
-            comment = "#008000"
-<<<<<<< HEAD
-        self.asm_text.configure(background=bg, foreground=fg, insertbackground=fg)
-        self.asm_line_numbers.configure(background=bg, foreground=fg)
-        self.asm_text.tag_configure("instr", foreground=instr)
-        self.asm_text.tag_configure("number", foreground=number)
-        self.asm_text.tag_configure("comment", foreground=comment)
-=======
-        self.asm_text.configure(background=bg, foreground=fg, insertbackground=fg)
-        self.asm_line_numbers.configure(background=bg, foreground=fg)
-        self.asm_text.tag_configure("instr", foreground=instr)
-        self.asm_text.tag_configure("number", foreground=number)
-        self.asm_text.tag_configure("comment", foreground=comment)
->>>>>>> 630bbf8e
-
-    def toggle_dark_mode(self) -> None:
-        self.dark_mode = not self.dark_mode
-        self._set_dark_mode(self.dark_mode)
-        self.dark_mode_btn.config(
-            text="Light Mode" if self.dark_mode else "Dark Mode"
-        )
-        self._highlight_asm()
-
-    def choose_data_dir(self) -> None:
-        path = filedialog.askdirectory(title="Select Training Data Directory")
-        if path:
-            self.data_entry.delete(0, tk.END)
-            self.data_entry.insert(0, path)
-
-    def on_select_asm(self, _event) -> None:
-        sel = self.asm_tree.selection()
-        if not sel:
-            return
-        path = sel[0]
-        self.current_asm_path = Path(path)
-        with open(path, "r", encoding="utf-8") as f:
-            data = f.read()
-        self.asm_text.delete("1.0", tk.END)
-        self.asm_text.insert(tk.END, data)
-        self._highlight_asm()
-
-    def menu_open_asm(self) -> None:
-        path = filedialog.askopenfilename(
-            title="Open ASM Program",
-            filetypes=[("ASM Files", "*.asm"), ("All Files", "*.*")],
-        )
-        if not path:
-            return
-        self.current_asm_path = Path(path)
-        with open(path, "r", encoding="utf-8") as f:
-            data = f.read()
-        self.asm_text.delete("1.0", tk.END)
-        self.asm_text.insert(tk.END, data)
-        self._highlight_asm()
-
-    def menu_save_asm(self) -> None:
-        if self.current_asm_path is None:
-            path = filedialog.asksaveasfilename(
-                title="Save ASM Program",
-                defaultextension=".asm",
-                filetypes=[("ASM Files", "*.asm"), ("All Files", "*.*")],
-            )
-            if not path:
-                return
-            self.current_asm_path = Path(path)
-        with open(self.current_asm_path, "w", encoding="utf-8") as f:
-            f.write(self.asm_text.get("1.0", tk.END))
-
-    def menu_load_image(self) -> None:
-        path = filedialog.askopenfilename(
-            title="Select Image to Classify",
-            filetypes=[
-                ("Image Files", "*.png *.jpg *.jpeg *.bmp"),
-                ("All Files", "*.*"),
-            ],
-        )
-        if not path:
-            return
-        processed = load_process_shape_image(path, angles=[0])[0]
-        soc = SoC()
-        base_addr = 0x5000
-        for i, val in enumerate(processed):
-            word = np.frombuffer(np.float32(val).tobytes(), dtype=np.uint32)[0]
-            soc.memory.write(base_addr + i, int(word))
-        asm_lines = load_asm_file(Path("asm") / "classification.asm")
-        soc.load_assembly(asm_lines)
-        buf = io.StringIO()
-        with redirect_stdout(buf):
-            soc.run(max_steps=3000)
-        out = buf.getvalue()
-        result = soc.cpu.get_reg("$t9")
-        if "Classification" not in self.network_tabs:
-            sub_nb = ScrollableNotebook(self.results_nb)
-            self.results_nb.add(sub_nb, text="Classification")
-            self.network_tabs["Classification"] = sub_nb
-        sub_nb = self.network_tabs["Classification"]
-        frame, text = self._create_scrolled_text(sub_nb)
-        text.insert(tk.END, out + f"\nPredicted class: {result}\n")
-        text.config(state="disabled")
-        sub_nb.add(frame, text=f"Run {len(sub_nb.tabs())+1}")
-
-        img_arr = processed.reshape(28, 28)
-        fig = Figure(figsize=(2, 2))
-        ax = fig.add_subplot(111)
-        ax.imshow(img_arr, cmap="gray")
-        ax.axis("off")
-        try:
-            fig_frame = self._create_scrolled_figure(sub_nb, fig)
-            sub_nb.add(fig_frame, text="Processed")
-        except tk.TclError:
-            pass
-
-        sub_nb.select(frame)
-        self.results_nb.select(sub_nb)
-
-    def menu_save_report(self) -> None:
-        current = self.results_nb.select()
-        if not current:
-            return
-        widget = self.nametowidget(current)
-        if isinstance(widget, ScrollableNotebook):
-            sub_widget = widget.nametowidget(widget.select())
-        elif isinstance(widget, ttk.Notebook):
-            sub_widget = widget.nametowidget(widget.select())
-        else:
-            sub_widget = widget
-        if isinstance(sub_widget, ttk.Frame):
-            for child in sub_widget.winfo_children():
-                if isinstance(child, tk.Text):
-                    sub_widget = child
-                    break
-            else:
-                sub_widget = None
-        if not isinstance(sub_widget, tk.Text):
-            return
-        content = sub_widget.get("1.0", tk.END)
-        path = filedialog.asksaveasfilename(
-            title="Save Report",
-            defaultextension=".txt",
-            filetypes=[("Text Files", "*.txt"), ("All Files", "*.*")],
-        )
-        if path:
-            with open(path, "w", encoding="utf-8") as f:
-                f.write(content)
-
-<<<<<<< HEAD
-    def _on_asm_modified(self, _event) -> None:
-        if self.asm_text.edit_modified():
-            self.asm_text.edit_modified(False)
-            self._highlight_asm()
-
-    def _highlight_asm(self) -> None:
-        self._update_line_numbers()
-        text = self.asm_text.get("1.0", tk.END)
-        self.asm_text.tag_remove("instr", "1.0", tk.END)
-        self.asm_text.tag_remove("number", "1.0", tk.END)
-        self.asm_text.tag_remove("comment", "1.0", tk.END)
-        self.asm_text.tag_remove("register", "1.0", tk.END)
-        for line_no, line in enumerate(text.splitlines(), start=1):
-            code, sep, _comment = line.partition(";")
-            tokens = code.split()
-            if tokens:
-                token = tokens[0]
-                col = code.find(token)
-                if token.endswith(":") and len(tokens) > 1:
-                    token = tokens[1]
-                    col = code.find(token)
-                start = f"{line_no}.{col}"
-                end = f"{start}+{len(token)}c"
-                self.asm_text.tag_add("instr", start, end)
-            for match in re.finditer(r"\b-?(0x[0-9a-fA-F]+|\d+)\b", code):
-                num_start = f"{line_no}.{match.start()}"
-                num_end = f"{line_no}.{match.end()}"
-                self.asm_text.tag_add("number", num_start, num_end)
-            for match in re.finditer(r"\$[A-Za-z0-9]+", code):
-                reg_start = f"{line_no}.{match.start()}"
-                reg_end = f"{line_no}.{match.end()}"
-                self.asm_text.tag_add("register", reg_start, reg_end)
-            if sep:
-                col = len(code)
-                start = f"{line_no}.{col}"
-                end = f"{line_no}.{len(line)}"
-                self.asm_text.tag_add("comment", start, end)
-=======
-    def _on_asm_modified(self, _event) -> None:
-        if self.asm_text.edit_modified():
-            self.asm_text.edit_modified(False)
-            self._highlight_asm()
-
-    def _highlight_asm(self) -> None:
-        self._update_line_numbers()
-        text = self.asm_text.get("1.0", tk.END)
-        self.asm_text.tag_remove("instr", "1.0", tk.END)
-        self.asm_text.tag_remove("number", "1.0", tk.END)
-        self.asm_text.tag_remove("comment", "1.0", tk.END)
-        self.asm_text.tag_remove("register", "1.0", tk.END)
-        for line_no, line in enumerate(text.splitlines(), start=1):
-            code, sep, _comment = line.partition(";")
-            tokens = code.split()
-            if tokens:
-                token = tokens[0]
-                col = code.find(token)
-                if token.endswith(":") and len(tokens) > 1:
-                    token = tokens[1]
-                    col = code.find(token)
-                start = f"{line_no}.{col}"
-                end = f"{start}+{len(token)}c"
-                self.asm_text.tag_add("instr", start, end)
-            for match in re.finditer(r"\b-?(0x[0-9a-fA-F]+|\d+)\b", code):
-                num_start = f"{line_no}.{match.start()}"
-                num_end = f"{line_no}.{match.end()}"
-                self.asm_text.tag_add("number", num_start, num_end)
-            for match in re.finditer(r"\$[A-Za-z0-9]+", code):
-                reg_start = f"{line_no}.{match.start()}"
-                reg_end = f"{line_no}.{match.end()}"
-                self.asm_text.tag_add("register", reg_start, reg_end)
-            if sep:
-                col = len(code)
-                start = f"{line_no}.{col}"
-                end = f"{line_no}.{len(line)}"
-                self.asm_text.tag_add("comment", start, end)
->>>>>>> 630bbf8e
-
-    def run_selected(self) -> None:
-        sel = self.asm_tree.selection()
-        if not sel:
-            return
-        asm_path = Path(sel[0])
-        train_dir = self.data_entry.get() or None
-        soc = SoC(train_data_dir=train_dir)
-        asm_lines = load_asm_file(asm_path)
-        soc.load_assembly(asm_lines)
-        buf = io.StringIO()
-        try:
-            with redirect_stdout(buf):
-                soc.run(max_steps=3000)
-        except tk.TclError as exc:
-            buf.write(f"\nTk error: {exc}\n")
-        out = buf.getvalue()
-        if soc.neural_ip.last_result is not None:
-            out += f"\nPredicted class: {soc.neural_ip.last_result}\n"
-        net_name = asm_path.stem
-        if net_name not in self.network_tabs:
-            sub_nb = ScrollableNotebook(self.results_nb)
-            self.results_nb.add(sub_nb, text=net_name)
-            self.network_tabs[net_name] = sub_nb
-        sub_nb = self.network_tabs[net_name]
-        frame, text = self._create_scrolled_text(sub_nb)
-        text.insert(tk.END, out)
-        text.config(state="disabled")
-        sub_nb.add(frame, text=f"Run {len(sub_nb.tabs())+1}")
-        sub_nb.select(frame)
-        self.results_nb.select(sub_nb)
-
-        # Add generated figures for each ANN as tabs within its own notebook
-        tab_titles = ["Metrics", "Weights", "Confusion"]
-        for ann_id, figs in soc.neural_ip.figures_by_ann.items():
-            key = f"ANN {ann_id}"
-            if key not in self.network_tabs:
-                ann_nb = ttk.Notebook(self.results_nb)
-                self.results_nb.add(ann_nb, text=key)
-                self.network_tabs[key] = ann_nb
-            ann_nb = self.network_tabs[key]
-
-            # Remove old tabs for this ANN to free memory
-            for tab in ann_nb.tabs():
-                widget = ann_nb.nametowidget(tab)
-                ann_nb.forget(tab)
-                widget.destroy()
-
-            metrics = soc.neural_ip.metrics_by_ann.get(ann_id)
-            if metrics:
-                metric_txt = ScrolledText(ann_nb, wrap="word", font=("Segoe UI", 10))
-                for name, val in metrics.items():
-                    metric_txt.insert(tk.END, f"{name}: {val:.4f}\n")
-                metric_txt.config(state="disabled")
-                ann_nb.add(metric_txt, text="Summary", sticky="nsew")
-            for fig, title in zip(figs, tab_titles):
-                try:
-                    frame = self._create_scrolled_figure(ann_nb, fig)
-                    ann_nb.add(frame, text=title, sticky="nsew")
-                except tk.TclError:
-                    pass
-
-        soc.neural_ip.figures_by_ann.clear()
-        soc.neural_ip.metrics_by_ann.clear()
-
-
-def main() -> None:
-    if len(sys.argv) == 1 or sys.argv[1].lower() == "gui":
-        try:
-            gui = SynapseXGUI()
-        except tk.TclError as exc:
-            print(f"GUI unavailable: {exc}")
-            return
-        gui.mainloop()
-        return
-
-    mode = sys.argv[1].lower()
-
-    if mode == "train":
-        if len(sys.argv) < 3:
-            print("Usage: python SynapseX.py train /path/to/train_data")
-            return
-        train_dir = Path(sys.argv[2])
-        if not train_dir.is_dir():
-            print(f"Training data directory '{train_dir}' not found.")
-            return
-        soc = SoC(train_data_dir=str(train_dir))
-        asm_lines = load_asm_file(Path("asm") / "training.asm")
-        soc.load_assembly(asm_lines)
-        soc.run(max_steps=3000)
-        print("\nTraining Phase Completed!")
-    elif mode == "classify":
-        if len(sys.argv) < 3:
-            print("Usage: python SynapseX.py classify path/to/image.png")
-            return
-        image_path = Path(sys.argv[2])
-        if not image_path.is_file():
-            print(f"Image '{image_path}' not found.")
-            return
-        soc = SoC()
-        processed = load_process_shape_image(str(image_path), angles=[0])[0]
-        base_addr = 0x5000
-        for i, val in enumerate(processed):
-            word = np.frombuffer(np.float32(val).tobytes(), dtype=np.uint32)[0]
-            soc.memory.write(base_addr + i, int(word))
-        asm_lines = load_asm_file(Path("asm") / "classification.asm")
-        soc.load_assembly(asm_lines)
-        soc.run(max_steps=3000)
-        result = soc.cpu.get_reg("$t9")
-        print(f"\nClassification Phase Completed!\nPredicted class: {result}")
-    else:
-        print("Unknown mode. Use 'train', 'classify' or 'gui'.")
-
-
-if __name__ == "__main__":
-    main()
-
+#!/usr/bin/env python3
+# Copyright (C) 2025 Miguel Marina
+# Author: Miguel Marina <karel.capek.robotics@gmail.com>
+# LinkedIn: https://www.linkedin.com/in/progman32/
+#
+# This program is free software: you can redistribute it and/or modify
+# it under the terms of the GNU General Public License as published by
+# the Free Software Foundation, either version 3 of the License, or
+# (at your option) any later version.
+#
+# This program is distributed in the hope that it will be useful,
+# but WITHOUT ANY WARRANTY; without even the implied warranty of
+# MERCHANTABILITY or FITNESS FOR A PARTICULAR PURPOSE.  See the
+# GNU General Public License for more details.
+#
+# You should have received a copy of the GNU General Public License
+# along with this program.  If not, see <https://www.gnu.org/licenses/>.
+
+"""Utility to run SynapseX assembly programs or launch a small GUI.
+
+This script supersedes the legacy ``chip.py`` entry point. Assembly programs
+are stored in the ``asm/`` directory and can be executed either via the
+command line or through a graphical interface.
+
+Usage::
+
+    python SynapseX.py gui
+    python SynapseX.py train /path/to/train_data
+    python SynapseX.py classify path/to/image.png
+"""
+
+from __future__ import annotations
+import io
+import re
+import sys
+from contextlib import redirect_stdout
+from pathlib import Path
+import tkinter as tk
+from tkinter import filedialog, ttk
+import tkinter.font as tkfont
+from tkinter.scrolledtext import ScrolledText
+from matplotlib.backends.backend_tkagg import FigureCanvasTkAgg
+from matplotlib.figure import Figure
+import numpy as np
+
+from synapsex.image_processing import load_process_shape_image
+
+from synapse.soc import SoC
+
+
+class ScrollableNotebook(ttk.Frame):
+    """A ``ttk.Notebook`` with a horizontal scrollbar for overflowing tabs."""
+
+    def __init__(self, master, **kwargs):
+        super().__init__(master)
+        self.canvas = tk.Canvas(self, highlightthickness=0)
+        self.h_scroll = ttk.Scrollbar(self, orient=tk.HORIZONTAL, command=self.canvas.xview)
+        self.canvas.configure(xscrollcommand=self.h_scroll.set)
+        self.notebook = ttk.Notebook(self.canvas, **kwargs)
+        self._window = self.canvas.create_window((0, 0), window=self.notebook, anchor="nw")
+        self.canvas.pack(fill=tk.BOTH, expand=1)
+        self.h_scroll.pack(fill=tk.X)
+        self.notebook.bind("<Configure>", self._on_configure)
+        self.canvas.bind("<Configure>", self._on_canvas_resize)
+
+    def _on_configure(self, _event) -> None:
+        self.canvas.configure(scrollregion=self.canvas.bbox("all"))
+
+    def _on_canvas_resize(self, _event) -> None:
+        self.canvas.itemconfigure(
+            self._window,
+            width=self.canvas.winfo_width(),
+            height=self.canvas.winfo_height(),
+        )
+
+    # proxy common notebook methods
+    def add(self, child, **kw):
+        kw.setdefault("sticky", "nsew")
+        return self.notebook.add(child, **kw)
+
+    def tabs(self):
+        return self.notebook.tabs()
+
+    def select(self, tab=None):
+        return self.notebook.select(tab)
+
+    def nametowidget(self, name):
+        return self.notebook.nametowidget(name)
+
+    def bind(self, sequence=None, func=None, add=None):
+        return self.notebook.bind(sequence, func, add)
+
+
+def load_asm_file(path: str | Path) -> list[str]:
+    """Read an assembly file and return a list of lines."""
+    with open(path, "r", encoding="utf-8") as f:
+        return [line.rstrip("\n") for line in f]
+
+
+class SynapseXGUI(tk.Tk):
+    """GUI to run assembly programs on the SoC."""
+
+    def __init__(self) -> None:
+        super().__init__()
+        self.title("SynapseX")
+        self.geometry("1100x650")
+        style = ttk.Style(self)
+        style.theme_use("clam")
+        self.current_asm_path: Path | None = None
+        self.dark_mode = True
+        self._build_menu()
+        self._build_ui()
+        self._set_dark_mode(self.dark_mode)
+        self.dark_mode_btn.config(text="Light Mode")
+
+    def _build_menu(self) -> None:
+        menubar = tk.Menu(self)
+        file_menu = tk.Menu(menubar, tearoff=0)
+        file_menu.add_command(label="Open ASM...", command=self.menu_open_asm)
+        file_menu.add_command(label="Save ASM...", command=self.menu_save_asm)
+        file_menu.add_separator()
+        file_menu.add_command(label="Load Image...", command=self.menu_load_image)
+        file_menu.add_command(label="Save Report...", command=self.menu_save_report)
+        file_menu.add_separator()
+        file_menu.add_command(label="Exit", command=self.destroy)
+        menubar.add_cascade(label="File", menu=file_menu)
+        self.config(menu=menubar)
+
+    def _build_ui(self) -> None:
+        paned = ttk.Panedwindow(self, orient=tk.HORIZONTAL)
+        paned.pack(fill=tk.BOTH, expand=1)
+
+        left = ttk.Frame(paned)
+        right = ttk.Frame(paned, width=240)
+        paned.add(left, weight=3)
+        paned.add(right, weight=1)
+
+        left_paned = ttk.Panedwindow(left, orient=tk.VERTICAL)
+        left_paned.pack(fill=tk.BOTH, expand=1)
+
+        self.asm_frame = ttk.Frame(left_paned)
+        self.asm_line_numbers = tk.Text(
+            self.asm_frame,
+            width=4,
+            padx=3,
+            takefocus=0,
+            borderwidth=0,
+            highlightthickness=0,
+            state="disabled",
+            font=("Consolas", 11),
+        )
+        self.asm_text = tk.Text(self.asm_frame, wrap="none", font=("Consolas", 11))
+        self.asm_text.tag_configure("instr", foreground="#0066CC")
+        self.asm_text.tag_configure("number", foreground="#CC0000")
+        self.asm_text.tag_configure("comment", foreground="#008000")
+        self.asm_text.tag_configure("register", foreground="#FFA500")
+        self.asm_text.bind("<<Modified>>", self._on_asm_modified)
+        x_scroll = ttk.Scrollbar(self.asm_frame, orient="horizontal", command=self.asm_text.xview)
+        self.asm_vscroll = ttk.Scrollbar(
+            self.asm_frame, orient="vertical", command=self._on_asm_scroll
+        )
+        self.asm_text.configure(
+            xscrollcommand=x_scroll.set, yscrollcommand=self._on_asm_yview
+        )
+        self.asm_line_numbers.configure(yscrollcommand=self._on_asm_yview)
+        self.asm_line_numbers.grid(row=0, column=0, sticky="ns")
+        self.asm_text.grid(row=0, column=1, sticky="nsew")
+        self.asm_vscroll.grid(row=0, column=2, sticky="ns")
+        x_scroll.grid(row=1, column=1, sticky="ew")
+        self.asm_frame.rowconfigure(0, weight=1)
+        self.asm_frame.columnconfigure(1, weight=1)
+        left_paned.add(self.asm_frame, weight=3)
+
+        self.results_nb = ScrollableNotebook(left_paned)
+        left_paned.add(self.results_nb, weight=2)
+        self.network_tabs: dict[str, ScrollableNotebook] = {}
+
+        ttk.Label(right, text="Assembly Programs").pack(anchor="w", padx=5, pady=(5, 0))
+        self.asm_tree = ttk.Treeview(right, show="tree")
+        self.asm_tree.pack(fill=tk.BOTH, expand=1, padx=5)
+        self.asm_tree.bind("<<TreeviewSelect>>", self.on_select_asm)
+
+        ttk.Separator(right, orient=tk.HORIZONTAL).pack(fill=tk.X, pady=5)
+
+        run_btn = ttk.Button(right, text="Run Program", command=self.run_selected)
+        run_btn.pack(fill=tk.X, padx=5)
+
+        self.dark_mode_btn = ttk.Button(
+            right, text="Dark Mode", command=self.toggle_dark_mode
+        )
+        self.dark_mode_btn.pack(fill=tk.X, padx=5, pady=5)
+
+        ttk.Label(right, text="Training Data").pack(anchor="w", padx=5, pady=(10, 0))
+        self.data_entry = ttk.Entry(right)
+        self.data_entry.pack(fill=tk.X, padx=5)
+        browse = ttk.Button(right, text="Browse…", command=self.choose_data_dir)
+        browse.pack(fill=tk.X, padx=5, pady=5)
+
+        for asm_path in sorted(Path("asm").glob("*.asm")):
+            self.asm_tree.insert("", tk.END, iid=str(asm_path), text=asm_path.name)
+        self._update_line_numbers()
+
+    def _create_scrolled_text(self, parent: tk.Widget) -> tuple[ttk.Frame, tk.Text]:
+        """Return a text widget with horizontal and vertical scrollbars."""
+        frame = ttk.Frame(parent)
+        text = tk.Text(frame, wrap="none", font=("Segoe UI", 10))
+        x_scroll = ttk.Scrollbar(frame, orient="horizontal", command=text.xview)
+        y_scroll = ttk.Scrollbar(frame, orient="vertical", command=text.yview)
+        text.configure(xscrollcommand=x_scroll.set, yscrollcommand=y_scroll.set)
+        text.grid(row=0, column=0, sticky="nsew")
+        y_scroll.grid(row=0, column=1, sticky="ns")
+        x_scroll.grid(row=1, column=0, sticky="ew")
+        frame.rowconfigure(0, weight=1)
+        frame.columnconfigure(0, weight=1)
+        return frame, text
+
+    def _on_asm_scroll(self, *args) -> None:
+        """Scroll assembly text and line numbers together."""
+        self.asm_text.yview(*args)
+        self.asm_line_numbers.yview(*args)
+
+    def _on_asm_yview(self, *args) -> None:
+        """Update scrollbar and line numbers when text widget scrolls."""
+        self.asm_vscroll.set(*args)
+        self.asm_line_numbers.yview_moveto(args[0])
+
+    def _update_line_numbers(self) -> None:
+        """Refresh line numbers for the assembly text widget."""
+        line_count = int(self.asm_text.index("end-1c").split(".")[0])
+        numbers = "\n".join(str(i) for i in range(1, line_count + 1))
+        self.asm_line_numbers.configure(state="normal")
+        self.asm_line_numbers.delete("1.0", tk.END)
+        if numbers:
+            self.asm_line_numbers.insert("1.0", numbers)
+        self.asm_line_numbers.configure(state="disabled")
+
+    def _on_asm_scroll(self, *args) -> None:
+        """Scroll assembly text and line numbers together."""
+        self.asm_text.yview(*args)
+        self.asm_line_numbers.yview(*args)
+
+    def _on_asm_yview(self, *args) -> None:
+        """Update scrollbar and line numbers when text widget scrolls."""
+        self.asm_vscroll.set(*args)
+        self.asm_line_numbers.yview_moveto(args[0])
+
+    def _update_line_numbers(self) -> None:
+        """Refresh line numbers for the assembly text widget."""
+        line_count = int(self.asm_text.index("end-1c").split(".")[0])
+        numbers = "\n".join(str(i) for i in range(1, line_count + 1))
+        self.asm_line_numbers.configure(state="normal")
+        self.asm_line_numbers.delete("1.0", tk.END)
+        if numbers:
+            self.asm_line_numbers.insert("1.0", numbers)
+        self.asm_line_numbers.configure(state="disabled")
+
+    def _on_asm_scroll(self, *args) -> None:
+        """Scroll assembly text and line numbers together."""
+        self.asm_text.yview(*args)
+        self.asm_line_numbers.yview(*args)
+
+    def _on_asm_yview(self, *args) -> None:
+        """Update scrollbar and line numbers when text widget scrolls."""
+        self.asm_vscroll.set(*args)
+        self.asm_line_numbers.yview_moveto(args[0])
+
+    def _update_line_numbers(self) -> None:
+        """Refresh line numbers for the assembly text widget."""
+        line_count = int(self.asm_text.index("end-1c").split(".")[0])
+        numbers = "\n".join(str(i) for i in range(1, line_count + 1))
+        self.asm_line_numbers.configure(state="normal")
+        self.asm_line_numbers.delete("1.0", tk.END)
+        if numbers:
+            self.asm_line_numbers.insert("1.0", numbers)
+        self.asm_line_numbers.configure(state="disabled")
+
+    def _on_asm_scroll(self, *args) -> None:
+        """Scroll assembly text and line numbers together."""
+        self.asm_text.yview(*args)
+        self.asm_line_numbers.yview(*args)
+
+    def _on_asm_yview(self, *args) -> None:
+        """Update scrollbar and line numbers when text widget scrolls."""
+        self.asm_vscroll.set(*args)
+        self.asm_line_numbers.yview_moveto(args[0])
+
+    def _update_line_numbers(self) -> None:
+        """Refresh line numbers for the assembly text widget."""
+        line_count = int(self.asm_text.index("end-1c").split(".")[0])
+        numbers = "\n".join(str(i) for i in range(1, line_count + 1))
+        self.asm_line_numbers.configure(state="normal")
+        self.asm_line_numbers.delete("1.0", tk.END)
+        if numbers:
+            self.asm_line_numbers.insert("1.0", numbers)
+        self.asm_line_numbers.configure(state="disabled")
+
+    def _on_asm_scroll(self, *args) -> None:
+        """Scroll assembly text and line numbers together."""
+        self.asm_text.yview(*args)
+        self.asm_line_numbers.yview(*args)
+
+    def _on_asm_yview(self, *args) -> None:
+        """Update scrollbar and line numbers when text widget scrolls."""
+        self.asm_vscroll.set(*args)
+        self.asm_line_numbers.yview_moveto(args[0])
+
+    def _update_line_numbers(self) -> None:
+        """Refresh line numbers for the assembly text widget."""
+        line_count = int(self.asm_text.index("end-1c").split(".")[0])
+        numbers = "\n".join(str(i) for i in range(1, line_count + 1))
+        self.asm_line_numbers.configure(state="normal")
+        self.asm_line_numbers.delete("1.0", tk.END)
+        if numbers:
+            self.asm_line_numbers.insert("1.0", numbers)
+        self.asm_line_numbers.configure(state="disabled")
+
+    def _on_asm_scroll(self, *args) -> None:
+        """Scroll assembly text and line numbers together."""
+        self.asm_text.yview(*args)
+        self.asm_line_numbers.yview(*args)
+
+    def _on_asm_yview(self, *args) -> None:
+        """Update scrollbar and line numbers when text widget scrolls."""
+        self.asm_vscroll.set(*args)
+        self.asm_line_numbers.yview_moveto(args[0])
+
+    def _update_line_numbers(self) -> None:
+        """Refresh line numbers for the assembly text widget."""
+        line_count = int(self.asm_text.index("end-1c").split(".")[0])
+        numbers = "\n".join(str(i) for i in range(1, line_count + 1))
+        self.asm_line_numbers.configure(state="normal")
+        self.asm_line_numbers.delete("1.0", tk.END)
+        if numbers:
+            self.asm_line_numbers.insert("1.0", numbers)
+        self.asm_line_numbers.configure(state="disabled")
+
+    def _create_scrolled_figure(self, parent: tk.Widget, fig: Figure) -> ttk.Frame:
+        """Return a frame that displays ``fig`` with horizontal and vertical scrollbars."""
+        frame = ttk.Frame(parent)
+        canvas = tk.Canvas(frame, highlightthickness=0)
+        x_scroll = ttk.Scrollbar(frame, orient="horizontal", command=canvas.xview)
+        y_scroll = ttk.Scrollbar(frame, orient="vertical", command=canvas.yview)
+        canvas.configure(xscrollcommand=x_scroll.set, yscrollcommand=y_scroll.set)
+        canvas.grid(row=0, column=0, sticky="nsew")
+        y_scroll.grid(row=0, column=1, sticky="ns")
+        x_scroll.grid(row=1, column=0, sticky="ew")
+        frame.rowconfigure(0, weight=1)
+        frame.columnconfigure(0, weight=1)
+
+        fig_canvas = FigureCanvasTkAgg(fig, canvas)
+        fig_canvas.draw()
+        widget = fig_canvas.get_tk_widget()
+        canvas.create_window((0, 0), window=widget, anchor="nw")
+
+        def _on_configure(_event):
+            canvas.configure(scrollregion=canvas.bbox("all"))
+
+        widget.bind("<Configure>", _on_configure)
+        return frame
+
+    def _set_dark_mode(self, enable: bool) -> None:
+        if enable:
+            bg = "#1e1e1e"
+            fg = "#d4d4d4"
+            instr = "#569CD6"
+            number = "#FF00FF"
+            comment = "#6A9955"
+        else:
+            bg = "white"
+            fg = "black"
+            instr = "#0066CC"
+            number = "#CC0000"
+            comment = "#008000"
+        self.asm_text.configure(background=bg, foreground=fg, insertbackground=fg)
+        self.asm_line_numbers.configure(background=bg, foreground=fg)
+        self.asm_text.tag_configure("instr", foreground=instr)
+        self.asm_text.tag_configure("number", foreground=number)
+        self.asm_text.tag_configure("comment", foreground=comment)
+
+    def toggle_dark_mode(self) -> None:
+        self.dark_mode = not self.dark_mode
+        self._set_dark_mode(self.dark_mode)
+        self.dark_mode_btn.config(
+            text="Light Mode" if self.dark_mode else "Dark Mode"
+        )
+        self._highlight_asm()
+
+    def choose_data_dir(self) -> None:
+        path = filedialog.askdirectory(title="Select Training Data Directory")
+        if path:
+            self.data_entry.delete(0, tk.END)
+            self.data_entry.insert(0, path)
+
+    def on_select_asm(self, _event) -> None:
+        sel = self.asm_tree.selection()
+        if not sel:
+            return
+        path = sel[0]
+        self.current_asm_path = Path(path)
+        with open(path, "r", encoding="utf-8") as f:
+            data = f.read()
+        self.asm_text.delete("1.0", tk.END)
+        self.asm_text.insert(tk.END, data)
+        self._highlight_asm()
+
+    def menu_open_asm(self) -> None:
+        path = filedialog.askopenfilename(
+            title="Open ASM Program",
+            filetypes=[("ASM Files", "*.asm"), ("All Files", "*.*")],
+        )
+        if not path:
+            return
+        self.current_asm_path = Path(path)
+        with open(path, "r", encoding="utf-8") as f:
+            data = f.read()
+        self.asm_text.delete("1.0", tk.END)
+        self.asm_text.insert(tk.END, data)
+        self._highlight_asm()
+
+    def menu_save_asm(self) -> None:
+        if self.current_asm_path is None:
+            path = filedialog.asksaveasfilename(
+                title="Save ASM Program",
+                defaultextension=".asm",
+                filetypes=[("ASM Files", "*.asm"), ("All Files", "*.*")],
+            )
+            if not path:
+                return
+            self.current_asm_path = Path(path)
+        with open(self.current_asm_path, "w", encoding="utf-8") as f:
+            f.write(self.asm_text.get("1.0", tk.END))
+
+    def menu_load_image(self) -> None:
+        path = filedialog.askopenfilename(
+            title="Select Image to Classify",
+            filetypes=[
+                ("Image Files", "*.png *.jpg *.jpeg *.bmp"),
+                ("All Files", "*.*"),
+            ],
+        )
+        if not path:
+            return
+        processed = load_process_shape_image(path, angles=[0])[0]
+        soc = SoC()
+        base_addr = 0x5000
+        for i, val in enumerate(processed):
+            word = np.frombuffer(np.float32(val).tobytes(), dtype=np.uint32)[0]
+            soc.memory.write(base_addr + i, int(word))
+        asm_lines = load_asm_file(Path("asm") / "classification.asm")
+        soc.load_assembly(asm_lines)
+        buf = io.StringIO()
+        with redirect_stdout(buf):
+            soc.run(max_steps=3000)
+        out = buf.getvalue()
+        result = soc.cpu.get_reg("$t9")
+        if "Classification" not in self.network_tabs:
+            sub_nb = ScrollableNotebook(self.results_nb)
+            self.results_nb.add(sub_nb, text="Classification")
+            self.network_tabs["Classification"] = sub_nb
+        sub_nb = self.network_tabs["Classification"]
+        frame, text = self._create_scrolled_text(sub_nb)
+        text.insert(tk.END, out + f"\nPredicted class: {result}\n")
+        text.config(state="disabled")
+        sub_nb.add(frame, text=f"Run {len(sub_nb.tabs())+1}")
+
+        img_arr = processed.reshape(28, 28)
+        fig = Figure(figsize=(2, 2))
+        ax = fig.add_subplot(111)
+        ax.imshow(img_arr, cmap="gray")
+        ax.axis("off")
+        try:
+            fig_frame = self._create_scrolled_figure(sub_nb, fig)
+            sub_nb.add(fig_frame, text="Processed")
+        except tk.TclError:
+            pass
+
+        sub_nb.select(frame)
+        self.results_nb.select(sub_nb)
+
+    def menu_save_report(self) -> None:
+        current = self.results_nb.select()
+        if not current:
+            return
+        widget = self.nametowidget(current)
+        if isinstance(widget, ScrollableNotebook):
+            sub_widget = widget.nametowidget(widget.select())
+        elif isinstance(widget, ttk.Notebook):
+            sub_widget = widget.nametowidget(widget.select())
+        else:
+            sub_widget = widget
+        if isinstance(sub_widget, ttk.Frame):
+            for child in sub_widget.winfo_children():
+                if isinstance(child, tk.Text):
+                    sub_widget = child
+                    break
+            else:
+                sub_widget = None
+        if not isinstance(sub_widget, tk.Text):
+            return
+        content = sub_widget.get("1.0", tk.END)
+        path = filedialog.asksaveasfilename(
+            title="Save Report",
+            defaultextension=".txt",
+            filetypes=[("Text Files", "*.txt"), ("All Files", "*.*")],
+        )
+        if path:
+            with open(path, "w", encoding="utf-8") as f:
+                f.write(content)
+
+    def _on_asm_modified(self, _event) -> None:
+        if self.asm_text.edit_modified():
+            self.asm_text.edit_modified(False)
+            self._highlight_asm()
+
+    def _highlight_asm(self) -> None:
+        self._update_line_numbers()
+        text = self.asm_text.get("1.0", tk.END)
+        self.asm_text.tag_remove("instr", "1.0", tk.END)
+        self.asm_text.tag_remove("number", "1.0", tk.END)
+        self.asm_text.tag_remove("comment", "1.0", tk.END)
+        self.asm_text.tag_remove("register", "1.0", tk.END)
+        for line_no, line in enumerate(text.splitlines(), start=1):
+            code, sep, _comment = line.partition(";")
+            tokens = code.split()
+            if tokens:
+                token = tokens[0]
+                col = code.find(token)
+                if token.endswith(":") and len(tokens) > 1:
+                    token = tokens[1]
+                    col = code.find(token)
+                start = f"{line_no}.{col}"
+                end = f"{start}+{len(token)}c"
+                self.asm_text.tag_add("instr", start, end)
+            for match in re.finditer(r"\b-?(0x[0-9a-fA-F]+|\d+)\b", code):
+                num_start = f"{line_no}.{match.start()}"
+                num_end = f"{line_no}.{match.end()}"
+                self.asm_text.tag_add("number", num_start, num_end)
+            for match in re.finditer(r"\$[A-Za-z0-9]+", code):
+                reg_start = f"{line_no}.{match.start()}"
+                reg_end = f"{line_no}.{match.end()}"
+                self.asm_text.tag_add("register", reg_start, reg_end)
+            if sep:
+                col = len(code)
+                start = f"{line_no}.{col}"
+                end = f"{line_no}.{len(line)}"
+                self.asm_text.tag_add("comment", start, end)
+
+    def run_selected(self) -> None:
+        sel = self.asm_tree.selection()
+        if not sel:
+            return
+        asm_path = Path(sel[0])
+        train_dir = self.data_entry.get() or None
+        soc = SoC(train_data_dir=train_dir)
+        asm_lines = load_asm_file(asm_path)
+        soc.load_assembly(asm_lines)
+        buf = io.StringIO()
+        try:
+            with redirect_stdout(buf):
+                soc.run(max_steps=3000)
+        except tk.TclError as exc:
+            buf.write(f"\nTk error: {exc}\n")
+        out = buf.getvalue()
+        if soc.neural_ip.last_result is not None:
+            out += f"\nPredicted class: {soc.neural_ip.last_result}\n"
+        net_name = asm_path.stem
+        if net_name not in self.network_tabs:
+            sub_nb = ScrollableNotebook(self.results_nb)
+            self.results_nb.add(sub_nb, text=net_name)
+            self.network_tabs[net_name] = sub_nb
+        sub_nb = self.network_tabs[net_name]
+        frame, text = self._create_scrolled_text(sub_nb)
+        text.insert(tk.END, out)
+        text.config(state="disabled")
+        sub_nb.add(frame, text=f"Run {len(sub_nb.tabs())+1}")
+        sub_nb.select(frame)
+        self.results_nb.select(sub_nb)
+
+        # Add generated figures for each ANN as tabs within its own notebook
+        tab_titles = ["Metrics", "Weights", "Confusion"]
+        for ann_id, figs in soc.neural_ip.figures_by_ann.items():
+            key = f"ANN {ann_id}"
+            if key not in self.network_tabs:
+                ann_nb = ttk.Notebook(self.results_nb)
+                self.results_nb.add(ann_nb, text=key)
+                self.network_tabs[key] = ann_nb
+            ann_nb = self.network_tabs[key]
+
+            # Remove old tabs for this ANN to free memory
+            for tab in ann_nb.tabs():
+                widget = ann_nb.nametowidget(tab)
+                ann_nb.forget(tab)
+                widget.destroy()
+
+            metrics = soc.neural_ip.metrics_by_ann.get(ann_id)
+            if metrics:
+                metric_txt = ScrolledText(ann_nb, wrap="word", font=("Segoe UI", 10))
+                for name, val in metrics.items():
+                    metric_txt.insert(tk.END, f"{name}: {val:.4f}\n")
+                metric_txt.config(state="disabled")
+                ann_nb.add(metric_txt, text="Summary", sticky="nsew")
+            for fig, title in zip(figs, tab_titles):
+                try:
+                    frame = self._create_scrolled_figure(ann_nb, fig)
+                    ann_nb.add(frame, text=title, sticky="nsew")
+                except tk.TclError:
+                    pass
+
+        soc.neural_ip.figures_by_ann.clear()
+        soc.neural_ip.metrics_by_ann.clear()
+
+
+def main() -> None:
+    if len(sys.argv) == 1 or sys.argv[1].lower() == "gui":
+        try:
+            gui = SynapseXGUI()
+        except tk.TclError as exc:
+            print(f"GUI unavailable: {exc}")
+            return
+        gui.mainloop()
+        return
+
+    mode = sys.argv[1].lower()
+
+    if mode == "train":
+        if len(sys.argv) < 3:
+            print("Usage: python SynapseX.py train /path/to/train_data")
+            return
+        train_dir = Path(sys.argv[2])
+        if not train_dir.is_dir():
+            print(f"Training data directory '{train_dir}' not found.")
+            return
+        soc = SoC(train_data_dir=str(train_dir))
+        asm_lines = load_asm_file(Path("asm") / "training.asm")
+        soc.load_assembly(asm_lines)
+        soc.run(max_steps=3000)
+        print("\nTraining Phase Completed!")
+    elif mode == "classify":
+        if len(sys.argv) < 3:
+            print("Usage: python SynapseX.py classify path/to/image.png")
+            return
+        image_path = Path(sys.argv[2])
+        if not image_path.is_file():
+            print(f"Image '{image_path}' not found.")
+            return
+        soc = SoC()
+        processed = load_process_shape_image(str(image_path), angles=[0])[0]
+        base_addr = 0x5000
+        for i, val in enumerate(processed):
+            word = np.frombuffer(np.float32(val).tobytes(), dtype=np.uint32)[0]
+            soc.memory.write(base_addr + i, int(word))
+        asm_lines = load_asm_file(Path("asm") / "classification.asm")
+        soc.load_assembly(asm_lines)
+        soc.run(max_steps=3000)
+        result = soc.cpu.get_reg("$t9")
+        print(f"\nClassification Phase Completed!\nPredicted class: {result}")
+    else:
+        print("Unknown mode. Use 'train', 'classify' or 'gui'.")
+
+
+if __name__ == "__main__":
+    main()
+