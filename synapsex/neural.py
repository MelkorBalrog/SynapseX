import os
import sys
from dataclasses import replace
from typing import Dict, Tuple, List, Optional

import matplotlib

# Only fall back to a non-interactive backend when running headless on
# platforms that honour the ``DISPLAY`` variable (i.e. Unix).  Windows users
# typically have a display even when ``DISPLAY`` is unset, so we avoid forcing
# the ``Agg`` backend there.
if os.environ.get("DISPLAY", "") == "" and sys.platform != "win32":
    matplotlib.use("Agg")
matplotlib.rcParams["figure.max_open_warning"] = 0
import matplotlib.pyplot as plt
import numpy as np
import torch
from torch import nn
from torch.utils.data import DataLoader, TensorDataset

from .config import hp, HyperParameters
from .models import TransformerClassifier


class PyTorchANN:
    """Wrapper around a PyTorch model with training and inference helpers.

    Parameters
    ----------
    hp_override:
        Optional ``HyperParameters`` instance.  When provided it overrides the
        global configuration and allows techniques such as genetic algorithms to
        propose new hyper-parameter sets.
    """

    def __init__(self, hp_override: Optional[HyperParameters] = None):
        self.hp = hp_override or hp
        patch_size = max(self.hp.image_size // 4, 1)
        embed_dim = patch_size * patch_size
        if embed_dim % self.hp.nhead != 0:
            for candidate in range(self.hp.nhead, 0, -1):
                if embed_dim % candidate == 0:
                    self.hp = replace(self.hp, nhead=candidate)
                    break
        self.device = torch.device("cuda" if torch.cuda.is_available() else "cpu")
        self.model = TransformerClassifier(
            self.hp.image_size,
            num_classes=3,
            dropout=self.hp.dropout,
            num_layers=self.hp.num_layers,
            nhead=self.hp.nhead,
        ).to(self.device)

    # ------------------------------------------------------------------
    # Internal helpers
    # ------------------------------------------------------------------
    def _format_input(self, X: torch.Tensor) -> torch.Tensor:
        """Reshape tensors to ``(N, 1, image_size, image_size)``.

        Training and inference code often provides flattened images of shape
        ``(N, image_size * image_size)``.  The transformer-based classifier,
        however, expects 4D image tensors.  This helper centralises the
        conversion so all call sites consistently feed the network correctly
        shaped inputs.
        """

        if X.dim() == 1:
            X = X.unsqueeze(0)
        if X.dim() == 2:
            return X.view(-1, 1, self.hp.image_size, self.hp.image_size)
        if X.dim() == 3 and X.size(1) == 1:
            return X.view(-1, 1, self.hp.image_size, self.hp.image_size)
        if X.dim() == 4:
            return X
        raise ValueError(f"Unexpected input shape {tuple(X.shape)}")

    def train(
        self,
        X: torch.Tensor,
        y: torch.Tensor,
        *,
        patience: int = 3,
        min_epochs: int = 5,
        val_split: float = 0.2,
    ) -> Tuple[Dict[str, float], List[plt.Figure]]:
        """Train the network and return evaluation metrics and figures.

        The function always generates training curves, weight heatmaps and a
        confusion matrix for consumers such as the GUI.  Callers can decide
        how to display or embed the returned figures."""

        # Split the data into a deterministic training/validation partition so
        # early stopping decisions are based on unseen samples.
        n = len(X)
        val_size = int(n * val_split)
        train_X, val_X = X[:-val_size], X[-val_size:]
        train_y, val_y = y[:-val_size], y[-val_size:]

        train_ds = TensorDataset(self._format_input(train_X), train_y)
        train_loader = DataLoader(
            train_ds,
            batch_size=self.hp.batch_size,
            shuffle=True,
            pin_memory=self.device.type == "cuda",
        )

        opt = torch.optim.Adam(self.model.parameters(), lr=self.hp.learning_rate)
        criterion = nn.CrossEntropyLoss()
        self.model.train()

        loss_hist: List[float] = []
        acc_hist: List[float] = []
        prec_hist: List[float] = []
        rec_hist: List[float] = []
        f1_hist: List[float] = []

        best_f1 = -1.0
        best_state: Optional[dict] = None
        stale_epochs = 0

        for _ in range(self.hp.epochs):
            epoch_loss = 0.0
            total = 0
            for xb, yb in train_loader:
                xb = xb.to(self.device, non_blocking=True)
                yb = yb.to(self.device, non_blocking=True)
                opt.zero_grad()
                logits = self.model(xb)
                loss = criterion(logits, yb)
                loss.backward()
                opt.step()
<<<<<<< HEAD
                epoch_loss += float(loss.item()) * xb.size(0)
                total += xb.size(0)

            loss_hist.append(epoch_loss / total if total else 0.0)
            train_metrics = self.evaluate(train_X, train_y)
            acc_hist.append(train_metrics["accuracy"])
            prec_hist.append(train_metrics["precision"])
            rec_hist.append(train_metrics["recall"])
            f1_hist.append(train_metrics["f1"])

            val_metrics = self.evaluate(val_X, val_y)
            if val_metrics["f1"] > best_f1 + 1e-4:
                best_f1 = val_metrics["f1"]
                best_state = self.model.state_dict()
=======

            metrics = self.evaluate(val_X, val_y)
            if metrics["f1"] > best_f1 + 1e-4:
                best_f1 = metrics["f1"]
                best_state = {k: v.cpu() for k, v in self.model.state_dict().items()}
>>>>>>> edae9034
                stale_epochs = 0
            else:
                stale_epochs += 1
                if len(loss_hist) >= min_epochs and stale_epochs >= patience:
                    break

        if best_state is not None:
            self.model.load_state_dict(best_state)

        final_metrics = self.evaluate(X, y)

        # Generate figures for consumers such as the GUI.
        figs = [
            self._plot_training(loss_hist, acc_hist, prec_hist, rec_hist, f1_hist),
            self._plot_weights(),
        ]
        preds = self.predict(X).argmax(dim=1).cpu().numpy()
        figs.append(self._plot_confusion_matrix(y.cpu().numpy(), preds))
        figs = [fig for fig in figs if fig is not None]

        return final_metrics, figs

    def predict(self, X: torch.Tensor, mc_dropout: bool = False) -> torch.Tensor:
        X = self._format_input(X).to(self.device)
        if mc_dropout:
            self.model.train()  # enable dropout
            preds = []
            for _ in range(self.hp.mc_dropout_passes):
                preds.append(self.model(X))
            mean = torch.stack(preds).mean(0)
            return nn.functional.softmax(mean, dim=1).cpu()
        else:
            self.model.eval()
            with torch.no_grad():
                logits = self.model(X)
            return nn.functional.softmax(logits, dim=1).cpu()

    def evaluate(self, X: torch.Tensor, y: torch.Tensor) -> Dict[str, float]:
        """Return accuracy, precision, recall and F1 for the given dataset."""

        self.model.eval()
        with torch.no_grad():
            logits = self.model(self._format_input(X).to(self.device))
            preds = logits.argmax(dim=1).cpu()
        logits = logits.cpu()

        y = y.cpu()
        accuracy = float((preds == y).float().mean().item())
        num_classes = logits.shape[1]
        precision_list = []
        recall_list = []
        for cls in range(num_classes):
            tp = ((preds == cls) & (y == cls)).sum().item()
            fp = ((preds == cls) & (y != cls)).sum().item()
            fn = ((preds != cls) & (y == cls)).sum().item()
            precision = tp / (tp + fp + 1e-8)
            recall = tp / (tp + fn + 1e-8)
            precision_list.append(precision)
            recall_list.append(recall)
        precision = float(sum(precision_list) / num_classes)
        recall = float(sum(recall_list) / num_classes)
        f1 = float(2 * precision * recall / (precision + recall + 1e-8))
        return {"accuracy": accuracy, "precision": precision, "recall": recall, "f1": f1}

    def architecture(self) -> Dict[str, int]:
        """Return a dictionary describing the ANN structure."""

        return {"num_layers": self.hp.num_layers, "nhead": self.hp.nhead}

    def tune_hyperparameters_ga(
        self,
        X: torch.Tensor,
        y: torch.Tensor,
        *,
        generations: int = 5,
        population_size: int = 8,
    ) -> None:
        """Use a genetic algorithm and adopt the best performing network.

        The search returns both the strongest ``PyTorchANN`` instance and its
        hyper-parameters so that the selected model—with the lowest false
        positives and false negatives—becomes this wrapper's active network."""

        from .genetic import genetic_search

        best_hp, best_ann = genetic_search(
            X, y, generations=generations, population_size=population_size
        )
        self.hp = best_hp
        self.model = best_ann.model

    def save(self, path: str) -> None:
        state = {k: v.cpu() for k, v in self.model.state_dict().items()}
        torch.save({"state_dict": state, "hp": self.hp.__dict__}, path)

    def load(self, path: str) -> None:
        state = torch.load(path, map_location="cpu")
        if isinstance(state, dict) and "state_dict" in state:
            hp_dict = state.get("hp")
            if hp_dict:
                self.hp = HyperParameters(**hp_dict)
                patch_size = max(self.hp.image_size // 4, 1)
                embed_dim = patch_size * patch_size
                if embed_dim % self.hp.nhead != 0:
                    for candidate in range(self.hp.nhead, 0, -1):
                        if embed_dim % candidate == 0:
                            self.hp = replace(self.hp, nhead=candidate)
                            break
            self.model = TransformerClassifier(
                self.hp.image_size,
                num_classes=3,
                dropout=self.hp.dropout,
                num_layers=self.hp.num_layers,
                nhead=self.hp.nhead,
            ).to(self.device)
            # Allow loading models saved without positional embeddings
            self.model.load_state_dict(state["state_dict"], strict=False)
        else:
            patch_size = max(self.hp.image_size // 4, 1)
            embed_dim = patch_size * patch_size
            if embed_dim % self.hp.nhead != 0:
                for candidate in range(self.hp.nhead, 0, -1):
                    if embed_dim % candidate == 0:
                        self.hp = replace(self.hp, nhead=candidate)
                        break
            self.model = TransformerClassifier(
                self.hp.image_size,
                num_classes=3,
                dropout=self.hp.dropout,
                num_layers=self.hp.num_layers,
                nhead=self.hp.nhead,
            ).to(self.device)
            self.model.load_state_dict(state, strict=False)


    # ------------------------------------------------------------------
    # Visualisation helpers
    # ------------------------------------------------------------------
    def _plot_training(
        self,
        loss_hist: List[float],
        acc_hist: List[float],
        prec_hist: List[float],
        rec_hist: List[float],
        f1_hist: List[float],
    ):
        if not loss_hist:
            return None
        epochs = range(1, len(loss_hist) + 1)
        fig, axes = plt.subplots(5, 1, figsize=(8, 12), sharex=True)
        axes[0].plot(epochs, loss_hist, color="tab:red")
        axes[0].set_ylabel("Loss")
        axes[0].set_title("Training Progress")
        metrics = [
            (acc_hist, "Accuracy", "tab:blue"),
            (prec_hist, "Precision", "tab:orange"),
            (rec_hist, "Recall", "tab:green"),
            (f1_hist, "F1 Score", "tab:purple"),
        ]
        for ax, (hist, label, color) in zip(axes[1:], metrics):
            ax.plot(epochs, hist, color=color)
            ax.set_ylabel(label)
        axes[-1].set_xlabel("Epoch")
        fig.tight_layout()
        return fig

    def _plot_weights(self):
        linears = [m for m in self.model.modules() if isinstance(m, nn.Linear)]
        if not linears:
            return None
        cols = len(linears)
        fig, axes = plt.subplots(1, cols, figsize=(4 * cols, 4))
        if cols == 1:
            axes = [axes]
        for idx, (layer, ax) in enumerate(zip(linears, axes)):
            with torch.no_grad():
                weights = layer.weight.cpu().numpy()
            ax.imshow(weights, cmap="seismic")
            ax.set_title(f"Layer {idx + 1} Weights")
            ax.set_xticks([])
            ax.set_yticks([])
        fig.tight_layout()
        return fig

    def _plot_confusion_matrix(self, y_true: np.ndarray, y_pred: np.ndarray):
        num_classes = int(max(y_true.max(), y_pred.max()) + 1)
        cm = np.zeros((num_classes, num_classes), dtype=int)
        for t, p in zip(y_true, y_pred):
            cm[int(t), int(p)] += 1
        fig, ax = plt.subplots()
        im = ax.imshow(cm, cmap=plt.cm.Blues)
        fig.colorbar(im, ax=ax)
        ax.set_xlabel("Predicted")
        ax.set_ylabel("Actual")
        ax.set_xticks(range(num_classes))
        ax.set_yticks(range(num_classes))
        ax.set_title("Confusion Matrix")
        for i in range(num_classes):
            for j in range(num_classes):
                ax.text(j, i, str(cm[i, j]), ha="center", va="center", color="black")
        plt.tight_layout()
        return fig<|MERGE_RESOLUTION|>--- conflicted
+++ resolved
@@ -129,7 +129,6 @@
                 loss = criterion(logits, yb)
                 loss.backward()
                 opt.step()
-<<<<<<< HEAD
                 epoch_loss += float(loss.item()) * xb.size(0)
                 total += xb.size(0)
 
@@ -144,13 +143,6 @@
             if val_metrics["f1"] > best_f1 + 1e-4:
                 best_f1 = val_metrics["f1"]
                 best_state = self.model.state_dict()
-=======
-
-            metrics = self.evaluate(val_X, val_y)
-            if metrics["f1"] > best_f1 + 1e-4:
-                best_f1 = metrics["f1"]
-                best_state = {k: v.cpu() for k, v in self.model.state_dict().items()}
->>>>>>> edae9034
                 stale_epochs = 0
             else:
                 stale_epochs += 1
