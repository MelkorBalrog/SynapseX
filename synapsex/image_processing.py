import os
from pathlib import Path
import numpy as np
from PIL import Image
from typing import List


def gaussian_kernel(size: int = 5, sigma: float = 1.4) -> np.ndarray:
    ax = np.linspace(-(size - 1) // 2, (size - 1) // 2, size)
    xx, yy = np.meshgrid(ax, ax)
    kernel = np.exp(-0.5 * (xx**2 + yy**2) / sigma**2)
    return kernel / kernel.sum()


def apply_kernel(image: np.ndarray, kernel: np.ndarray) -> np.ndarray:
    m, n = image.shape
    ky, kx = kernel.shape
    pad_y, pad_x = ky // 2, kx // 2
    padded = np.pad(image, ((pad_y, pad_y), (pad_x, pad_x)), mode="reflect")
    out = np.zeros_like(image, dtype=np.float32)
    for i in range(m):
        for j in range(n):
            region = padded[i : i + ky, j : j + kx]
            out[i, j] = np.sum(region * kernel)
    return out


def non_max_suppression(gradient_mag: np.ndarray, gradient_dir: np.ndarray) -> np.ndarray:
    M, N = gradient_mag.shape
    Z = np.zeros((M, N), dtype=np.float32)
    angle = gradient_dir % 180
    for i in range(1, M - 1):
        for j in range(1, N - 1):
            if (0 <= angle[i, j] < 22.5) or (157.5 <= angle[i, j] < 180):
                q = gradient_mag[i, j + 1]
                r = gradient_mag[i, j - 1]
            elif 22.5 <= angle[i, j] < 67.5:
                q = gradient_mag[i + 1, j - 1]
                r = gradient_mag[i - 1, j + 1]
            elif 67.5 <= angle[i, j] < 112.5:
                q = gradient_mag[i + 1, j]
                r = gradient_mag[i - 1, j]
            else:
                q = gradient_mag[i - 1, j - 1]
                r = gradient_mag[i + 1, j + 1]
            if (gradient_mag[i, j] >= q) and (gradient_mag[i, j] >= r):
                Z[i, j] = gradient_mag[i, j]
    return Z


def double_threshold_and_hysteresis(img: np.ndarray, low_threshold: float, high_threshold: float) -> np.ndarray:
    strong_val = 255
    weak_val = 75
    strong_mask = img >= high_threshold
    weak_mask = (img >= low_threshold) & (img < high_threshold)
    strong = np.zeros_like(img, dtype=np.uint8)
    weak = np.zeros_like(img, dtype=np.uint8)
    strong[strong_mask] = strong_val
    weak[weak_mask] = weak_val
    out = strong.copy()
    M, N = img.shape
    changed = True
    while changed:
        changed = False
        for i in range(1, M - 1):
            for j in range(1, N - 1):
                if weak[i, j] == weak_val and out[i, j] != strong_val:
                    neighbors = out[i - 1 : i + 2, j - 1 : j + 2]
                    if (neighbors == strong_val).any():
                        out[i, j] = strong_val
                        changed = True
        if not changed:
            break
    return (out == strong_val).astype(np.uint8) * 255


def canny_edge_detection(image: np.ndarray, low_threshold: float = 50, high_threshold: float = 150) -> np.ndarray:
    gauss = gaussian_kernel(5, 1.4)
    smooth = apply_kernel(image, gauss)
    Kx = np.array([[-1, 0, 1], [-2, 0, 2], [-1, 0, 1]], dtype=np.float32)
    Ky = np.array([[1, 2, 1], [0, 0, 0], [-1, -2, -1]], dtype=np.float32)
    Ix = apply_kernel(smooth, Kx)
    Iy = apply_kernel(smooth, Ky)
    grad_mag = np.sqrt(Ix ** 2 + Iy ** 2)
    if grad_mag.max() > 0:
        grad_mag = grad_mag / grad_mag.max() * 255.0
    else:
        grad_mag[:] = 0.0
    grad_dir = np.rad2deg(np.arctan2(Iy, Ix))
    nms = non_max_suppression(grad_mag, grad_dir)
    return double_threshold_and_hysteresis(nms, low_threshold, high_threshold)


def morph_dilate(binary_image: np.ndarray, kernel_size: int = 3, iterations: int = 1) -> np.ndarray:
    m, n = binary_image.shape
    pad = kernel_size // 2
    out = binary_image.copy()
    for _ in range(iterations):
        temp = out.copy()
        for i in range(m):
            for j in range(n):
                region = out[max(i - pad, 0) : min(i + pad + 1, m), max(j - pad, 0) : min(j + pad + 1, n)]
                if np.any(region == 255):
                    temp[i, j] = 255
        out = temp
    return out


def load_process_shape_image(
    path: str,
    target_size: int = 28,
    save: bool = True,
    canny_low: float = 50,
    canny_high: float = 150,
    dilation_iter: int = 1,
    out_dir: str | None = None,
) -> List[np.ndarray]:
    try:
        resample_bicubic = Image.Resampling.BICUBIC
        resample_lanczos = Image.Resampling.LANCZOS
    except AttributeError:
        resample_bicubic = Image.BICUBIC
        resample_lanczos = Image.LANCZOS

    pil_img = Image.open(path).convert("L")
    # Rotate around the background color to avoid introducing spurious edges
    # when the canvas is expanded. Without specifying ``fillcolor`` the newly
    # exposed corners are filled with black which the edge detector interprets
    # as strong gradients, resulting in thick square artefacts after rotation.
    bg_color = pil_img.getpixel((0, 0))
    processed_images = []
    for angle in range(0, 181, 10):
<<<<<<< HEAD
        rotated = pil_img.rotate(
            angle, resample=resample_bicubic, expand=True, fillcolor=bg_color
        )
=======
        rotated = pil_img.rotate(angle, resample=resample_bicubic, expand=True)
        rotated = rotated.resize((target_size, target_size), resample=resample_lanczos)
>>>>>>> 5af5876f
        arr = np.array(rotated, dtype=np.float32)
        edges = canny_edge_detection(arr, canny_low, canny_high)
        dilated = morph_dilate(edges, 3, dilation_iter)
        norm_img = np.array(
            Image.fromarray(dilated.astype(np.uint8)).resize((target_size, target_size), resample=resample_lanczos),
            dtype=np.float32,
        ) / 255.0
        if save:
            base = Path(path).name
            fname, _ = os.path.splitext(base)
            proc_root = Path(out_dir) if out_dir else Path(path).parent / "processed_images"
            proc_root.mkdir(parents=True, exist_ok=True)
            save_path = proc_root / f"{fname}_rot{angle}.png"
            Image.fromarray((norm_img * 255).astype(np.uint8)).save(save_path)
        processed_images.append(norm_img.flatten())
    return processed_images<|MERGE_RESOLUTION|>--- conflicted
+++ resolved
@@ -130,14 +130,9 @@
     bg_color = pil_img.getpixel((0, 0))
     processed_images = []
     for angle in range(0, 181, 10):
-<<<<<<< HEAD
         rotated = pil_img.rotate(
             angle, resample=resample_bicubic, expand=True, fillcolor=bg_color
         )
-=======
-        rotated = pil_img.rotate(angle, resample=resample_bicubic, expand=True)
-        rotated = rotated.resize((target_size, target_size), resample=resample_lanczos)
->>>>>>> 5af5876f
         arr = np.array(rotated, dtype=np.float32)
         edges = canny_edge_detection(arr, canny_low, canny_high)
         dilated = morph_dilate(edges, 3, dilation_iter)
