# Copyright (C) 2025 Miguel Marina
# Author: Miguel Marina <karel.capek.robotics@gmail.com>
# LinkedIn: https://www.linkedin.com/in/progman32/
#
# This program is free software: you can redistribute it and/or modify
# it under the terms of the GNU General Public License as published by
# the Free Software Foundation, either version 3 of the License, or
# (at your option) any later version.
#
# This program is distributed in the hope that it will be useful,
# but WITHOUT ANY WARRANTY; without even the implied warranty of
# MERCHANTABILITY or FITNESS FOR A PARTICULAR PURPOSE.  See the
# GNU General Public License for more details.
#
# You should have received a copy of the GNU General Public License
# along with this program.  If not, see <https://www.gnu.org/licenses/>.

<<<<<<< HEAD
import json
from pathlib import Path
from typing import Iterable, List, Tuple
=======
from pathlib import Path
from typing import Iterable, List
>>>>>>> b76d36ad

import numpy as np
import torch
from PIL import Image
<<<<<<< HEAD
=======

try:
    from torchvision import transforms as T
except Exception:  # pragma: no cover - torchvision is optional
    T = None
>>>>>>> b76d36ad


def gaussian_kernel(size: int = 5, sigma: float = 1.4) -> np.ndarray:
    ax = np.linspace(-(size - 1) // 2, (size - 1) // 2, size)
    xx, yy = np.meshgrid(ax, ax)
    kernel = np.exp(-0.5 * (xx**2 + yy**2) / sigma**2)
    return kernel / kernel.sum()


def apply_kernel(image: np.ndarray, kernel: np.ndarray) -> np.ndarray:
    m, n = image.shape
    ky, kx = kernel.shape
    pad_y, pad_x = ky // 2, kx // 2
    padded = np.pad(image, ((pad_y, pad_y), (pad_x, pad_x)), mode="reflect")
    out = np.zeros_like(image, dtype=np.float32)
    for i in range(m):
        for j in range(n):
            region = padded[i : i + ky, j : j + kx]
            out[i, j] = np.sum(region * kernel)
    return out


def non_max_suppression(gradient_mag: np.ndarray, gradient_dir: np.ndarray) -> np.ndarray:
    M, N = gradient_mag.shape
    Z = np.zeros((M, N), dtype=np.float32)
    angle = gradient_dir % 180
    for i in range(1, M - 1):
        for j in range(1, N - 1):
            if (0 <= angle[i, j] < 22.5) or (157.5 <= angle[i, j] < 180):
                q = gradient_mag[i, j + 1]
                r = gradient_mag[i, j - 1]
            elif 22.5 <= angle[i, j] < 67.5:
                q = gradient_mag[i + 1, j - 1]
                r = gradient_mag[i - 1, j + 1]
            elif 67.5 <= angle[i, j] < 112.5:
                q = gradient_mag[i + 1, j]
                r = gradient_mag[i - 1, j]
            else:
                q = gradient_mag[i - 1, j - 1]
                r = gradient_mag[i + 1, j + 1]
            if (gradient_mag[i, j] >= q) and (gradient_mag[i, j] >= r):
                Z[i, j] = gradient_mag[i, j]
    return Z


def double_threshold_and_hysteresis(img: np.ndarray, low_threshold: float, high_threshold: float) -> np.ndarray:
    strong_val = 255
    weak_val = 75
    strong_mask = img >= high_threshold
    weak_mask = (img >= low_threshold) & (img < high_threshold)
    strong = np.zeros_like(img, dtype=np.uint8)
    weak = np.zeros_like(img, dtype=np.uint8)
    strong[strong_mask] = strong_val
    weak[weak_mask] = weak_val
    out = strong.copy()
    M, N = img.shape
    changed = True
    while changed:
        changed = False
        for i in range(1, M - 1):
            for j in range(1, N - 1):
                if weak[i, j] == weak_val and out[i, j] != strong_val:
                    neighbors = out[i - 1 : i + 2, j - 1 : j + 2]
                    if (neighbors == strong_val).any():
                        out[i, j] = strong_val
                        changed = True
        if not changed:
            break
    return (out == strong_val).astype(np.uint8) * 255


def canny_edge_detection(image: np.ndarray, low_threshold: float = 50, high_threshold: float = 150) -> np.ndarray:
    gauss = gaussian_kernel(5, 1.4)
    smooth = apply_kernel(image, gauss)
    Kx = np.array([[-1, 0, 1], [-2, 0, 2], [-1, 0, 1]], dtype=np.float32)
    Ky = np.array([[1, 2, 1], [0, 0, 0], [-1, -2, -1]], dtype=np.float32)
    Ix = apply_kernel(smooth, Kx)
    Iy = apply_kernel(smooth, Ky)
    grad_mag = np.sqrt(Ix ** 2 + Iy ** 2)
    if grad_mag.max() > 0:
        grad_mag = grad_mag / grad_mag.max() * 255.0
    else:
        grad_mag[:] = 0.0
    grad_dir = np.rad2deg(np.arctan2(Iy, Ix))
    nms = non_max_suppression(grad_mag, grad_dir)
    return double_threshold_and_hysteresis(nms, low_threshold, high_threshold)


def morph_dilate(binary_image: np.ndarray, kernel_size: int = 3, iterations: int = 1) -> np.ndarray:
    m, n = binary_image.shape
    pad = kernel_size // 2
    out = binary_image.copy()
    for _ in range(iterations):
        temp = out.copy()
        for i in range(m):
            for j in range(n):
                region = out[max(i - pad, 0) : min(i + pad + 1, m), max(j - pad, 0) : min(j + pad + 1, n)]
                if np.any(region == 255):
                    temp[i, j] = 255
        out = temp
    return out


def preprocess_vehicle_image(path: str, target_size: int = 28) -> torch.Tensor:
    """Convert ``path`` to a flattened grayscale tensor of size ``target_size``."""
    try:
        resample = Image.Resampling.LANCZOS
    except AttributeError:  # pragma: no cover - Pillow < 9
        resample = Image.LANCZOS
    img = Image.open(path).convert("L").resize((target_size, target_size), resample=resample)
    arr = np.array(img, dtype=np.float32) / 255.0
    return torch.from_numpy(arr.flatten())


def load_vehicle_dataset(root_dir: str, target_size: int = 28) -> tuple[torch.Tensor, torch.Tensor]:
    """Load vehicle images from class-named subdirectories.

    Parameters
    ----------
    root_dir:
        Root directory containing one subfolder per vehicle class.
    target_size:
        Square size to which all images are resized.

    Returns
    -------
    X, y:
        ``X`` is a tensor of flattened images and ``y`` contains integer class
        labels.
    """

    root = Path(root_dir)
    images: List[torch.Tensor] = []
    labels: List[int] = []
    class_names = sorted([d.name for d in root.iterdir() if d.is_dir()])
    class_to_idx = {name: idx for idx, name in enumerate(class_names)}
    for cls in class_names:
        for img_path in sorted((root / cls).glob("*")):
            if img_path.suffix.lower() not in {".png", ".jpg", ".jpeg", ".bmp"}:
                continue
            images.append(preprocess_vehicle_image(str(img_path), target_size))
            labels.append(class_to_idx[cls])
    if not images:
        raise ValueError("No images found in dataset")
    X = torch.stack(images)
    y = torch.tensor(labels, dtype=torch.long)
    return X, y


def load_process_shape_image(
    path: str,
    target_size: int = 28,
    canny_low: float = 50,
    canny_high: float = 150,
    dilation_iter: int = 1,
    angles: Iterable[int] = range(0, 181, 10),
) -> List[np.ndarray]:
    try:
        resample_bicubic = Image.Resampling.BICUBIC
        resample_lanczos = Image.Resampling.LANCZOS
    except AttributeError:
        resample_bicubic = Image.BICUBIC
        resample_lanczos = Image.LANCZOS

    pil_img = Image.open(path).convert("L")
    # Rotate around the background color to avoid introducing spurious edges
    # when the canvas is expanded. Without specifying ``fillcolor`` the newly
    # exposed corners are filled with black which the edge detector interprets
    # as strong gradients, resulting in thick square artefacts after rotation.
    bg_color = pil_img.getpixel((0, 0))
    processed_images = []
    for angle in angles:
        rotated = pil_img.rotate(
            angle, resample=resample_bicubic, expand=True, fillcolor=bg_color
        )
        arr = np.array(rotated, dtype=np.float32)
        edges = canny_edge_detection(arr, canny_low, canny_high)
        dilated = morph_dilate(edges, 3, dilation_iter)
        norm_img = np.array(
            Image.fromarray(dilated.astype(np.uint8)).resize((target_size, target_size), resample=resample_lanczos),
            dtype=np.float32,
        ) / 255.0
        processed_images.append(norm_img.flatten())
    return processed_images


<<<<<<< HEAD
def load_annotated_dataset(root_dir: str) -> List[Tuple[torch.Tensor, torch.Tensor, torch.Tensor]]:
    """Load a dataset with COCO or YOLO-style annotations.

    Parameters
    ----------
    root_dir:
        Path to a directory containing the dataset.  For COCO-style
        annotations the directory must include an ``annotations.json`` file.
        For YOLO-style datasets a ``images/`` directory with the images and a
        corresponding ``labels/`` directory with text files are expected.

    Returns
    -------
    list of tuples
        Each element contains ``(image_tensor, boxes, labels)`` where
        ``image_tensor`` is a ``(C, H, W)`` float tensor in ``[0, 1]``.
        ``boxes`` is an ``(N, 4)`` tensor of ``[x1, y1, x2, y2]`` in absolute
        pixel coordinates and ``labels`` is a ``(N,)`` tensor of class indices.
    """

    root = Path(root_dir)
    samples: List[Tuple[torch.Tensor, torch.Tensor, torch.Tensor]] = []

    anno_file = root / "annotations.json"
    if anno_file.exists():
        with open(anno_file, "r", encoding="utf-8") as fh:
            coco = json.load(fh)
        img_index = {img["id"]: img for img in coco.get("images", [])}
        anns_by_img: dict[int, list] = {}
        for ann in coco.get("annotations", []):
            anns_by_img.setdefault(ann["image_id"], []).append(ann)

        for img_id, img_info in img_index.items():
            file_name = img_info.get("file_name", "")
            img_path = root / file_name
            if not img_path.exists():
                img_path = root / "images" / file_name
            if not img_path.exists():
                continue
            pil_img = Image.open(img_path).convert("RGB")
            img_tensor = torch.from_numpy(np.array(pil_img).transpose(2, 0, 1)).float() / 255.0
            boxes_list = []
            labels_list = []
            for ann in anns_by_img.get(img_id, []):
                x, y, w, h = ann.get("bbox", [0, 0, 0, 0])
                boxes_list.append([x, y, x + w, y + h])
                labels_list.append(int(ann.get("category_id", 0)))
            boxes = torch.tensor(boxes_list, dtype=torch.float32)
            labels = torch.tensor(labels_list, dtype=torch.int64)
            samples.append((img_tensor, boxes, labels))
        return samples

    # YOLO-style dataset
    img_dir = root / "images"
    label_dir = root / "labels"
    for img_path in sorted(img_dir.glob("*")):
        if img_path.suffix.lower() not in {".jpg", ".jpeg", ".png"}:
            continue
        label_path = label_dir / (img_path.stem + ".txt")
        pil_img = Image.open(img_path).convert("RGB")
        w, h = pil_img.size
        img_tensor = torch.from_numpy(np.array(pil_img).transpose(2, 0, 1)).float() / 255.0
        boxes_list = []
        labels_list = []
        if label_path.exists():
            with open(label_path, "r", encoding="utf-8") as fh:
                for line in fh:
                    parts = line.strip().split()
                    if len(parts) != 5:
                        continue
                    cls, xc, yc, bw, bh = map(float, parts)
                    x1 = (xc - bw / 2) * w
                    y1 = (yc - bh / 2) * h
                    x2 = (xc + bw / 2) * w
                    y2 = (yc + bh / 2) * h
                    boxes_list.append([x1, y1, x2, y2])
                    labels_list.append(int(cls))
        boxes = torch.tensor(boxes_list, dtype=torch.float32)
        labels = torch.tensor(labels_list, dtype=torch.int64)
        samples.append((img_tensor, boxes, labels))
    return samples
=======
def load_process_vehicle_image(
    path: str,
    target_size: int = 128,
    augment: bool = False,
) -> torch.Tensor:
    """Load an RGB image and preprocess it for vehicle classification.

    Parameters
    ----------
    path: str
        Path to the image file.
    target_size: int, optional
        Final width and height in pixels. Defaults to ``128``.
    augment: bool, optional
        If ``True`` random horizontal flips, slight scaling and brightness
        jitter are applied. Defaults to ``False``.

    Returns
    -------
    torch.Tensor
        A normalized tensor of shape ``(3, target_size, target_size)``.
    """

    img = Image.open(path).convert("RGB")

    if T is not None:
        transforms_list = [T.Resize((target_size, target_size))]
        if augment:
            transforms_list.extend(
                [
                    T.RandomHorizontalFlip(),
                    T.RandomAffine(degrees=0, scale=(0.9, 1.1)),
                    T.ColorJitter(brightness=0.2),
                ]
            )
        transforms_list.append(T.ToTensor())
        tensor = T.Compose(transforms_list)(img)
    else:  # Fallback when torchvision is not available
        if augment:
            if np.random.rand() > 0.5:
                img = img.transpose(Image.FLIP_LEFT_RIGHT)
            scale = np.random.uniform(0.9, 1.1)
            new_size = int(target_size * scale)
            img = img.resize((new_size, new_size), Image.BICUBIC)
            if new_size != target_size:
                img = img.resize((target_size, target_size), Image.BICUBIC)
            enhancer = ImageEnhance.Brightness(img)
            img = enhancer.enhance(np.random.uniform(0.8, 1.2))
        else:
            img = img.resize((target_size, target_size), Image.BICUBIC)
        arr = np.array(img, dtype=np.float32) / 255.0
        tensor = torch.from_numpy(arr.transpose(2, 0, 1))

    mean = torch.tensor([0.485, 0.456, 0.406]).view(3, 1, 1)
    std = torch.tensor([0.229, 0.224, 0.225]).view(3, 1, 1)
    tensor = (tensor - mean) / std
    return tensor
>>>>>>> b76d36ad
<|MERGE_RESOLUTION|>--- conflicted
+++ resolved
@@ -15,26 +15,18 @@
 # You should have received a copy of the GNU General Public License
 # along with this program.  If not, see <https://www.gnu.org/licenses/>.
 
-<<<<<<< HEAD
 import json
 from pathlib import Path
 from typing import Iterable, List, Tuple
-=======
-from pathlib import Path
-from typing import Iterable, List
->>>>>>> b76d36ad
 
 import numpy as np
 import torch
 from PIL import Image
-<<<<<<< HEAD
-=======
 
 try:
     from torchvision import transforms as T
 except Exception:  # pragma: no cover - torchvision is optional
     T = None
->>>>>>> b76d36ad
 
 
 def gaussian_kernel(size: int = 5, sigma: float = 1.4) -> np.ndarray:
@@ -221,7 +213,6 @@
     return processed_images
 
 
-<<<<<<< HEAD
 def load_annotated_dataset(root_dir: str) -> List[Tuple[torch.Tensor, torch.Tensor, torch.Tensor]]:
     """Load a dataset with COCO or YOLO-style annotations.
 
@@ -303,7 +294,7 @@
         labels = torch.tensor(labels_list, dtype=torch.int64)
         samples.append((img_tensor, boxes, labels))
     return samples
-=======
+
 def load_process_vehicle_image(
     path: str,
     target_size: int = 128,
@@ -360,5 +351,4 @@
     mean = torch.tensor([0.485, 0.456, 0.406]).view(3, 1, 1)
     std = torch.tensor([0.229, 0.224, 0.225]).view(3, 1, 1)
     tensor = (tensor - mean) / std
-    return tensor
->>>>>>> b76d36ad
+    return tensor