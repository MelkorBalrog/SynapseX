# Copyright (C) 2025 Miguel Marina
# Author: Miguel Marina <karel.capek.robotics@gmail.com>
# LinkedIn: https://www.linkedin.com/in/progman32/
#
# This program is free software: you can redistribute it and/or modify
# it under the terms of the GNU General Public License as published by
# the Free Software Foundation, either version 3 of the License, or
# (at your option) any later version.
#
# This program is distributed in the hope that it will be useful,
# but WITHOUT ANY WARRANTY; without even the implied warranty of
# MERCHANTABILITY or FITNESS FOR A PARTICULAR PURPOSE.  See the
# GNU General Public License for more details.
#
# You should have received a copy of the GNU General Public License
# along with this program.  If not, see <https://www.gnu.org/licenses/>.

from pathlib import Path
from typing import Iterable, List

import numpy as np
import torch
<<<<<<< HEAD
from PIL import Image
=======
from PIL import Image, ImageEnhance
from typing import Iterable, List
>>>>>>> dc51c979

try:
    from torchvision import transforms as T
except Exception:  # pragma: no cover - torchvision is optional
    T = None


def gaussian_kernel(size: int = 5, sigma: float = 1.4) -> np.ndarray:
    ax = np.linspace(-(size - 1) // 2, (size - 1) // 2, size)
    xx, yy = np.meshgrid(ax, ax)
    kernel = np.exp(-0.5 * (xx**2 + yy**2) / sigma**2)
    return kernel / kernel.sum()


def apply_kernel(image: np.ndarray, kernel: np.ndarray) -> np.ndarray:
    m, n = image.shape
    ky, kx = kernel.shape
    pad_y, pad_x = ky // 2, kx // 2
    padded = np.pad(image, ((pad_y, pad_y), (pad_x, pad_x)), mode="reflect")
    out = np.zeros_like(image, dtype=np.float32)
    for i in range(m):
        for j in range(n):
            region = padded[i : i + ky, j : j + kx]
            out[i, j] = np.sum(region * kernel)
    return out


def non_max_suppression(gradient_mag: np.ndarray, gradient_dir: np.ndarray) -> np.ndarray:
    M, N = gradient_mag.shape
    Z = np.zeros((M, N), dtype=np.float32)
    angle = gradient_dir % 180
    for i in range(1, M - 1):
        for j in range(1, N - 1):
            if (0 <= angle[i, j] < 22.5) or (157.5 <= angle[i, j] < 180):
                q = gradient_mag[i, j + 1]
                r = gradient_mag[i, j - 1]
            elif 22.5 <= angle[i, j] < 67.5:
                q = gradient_mag[i + 1, j - 1]
                r = gradient_mag[i - 1, j + 1]
            elif 67.5 <= angle[i, j] < 112.5:
                q = gradient_mag[i + 1, j]
                r = gradient_mag[i - 1, j]
            else:
                q = gradient_mag[i - 1, j - 1]
                r = gradient_mag[i + 1, j + 1]
            if (gradient_mag[i, j] >= q) and (gradient_mag[i, j] >= r):
                Z[i, j] = gradient_mag[i, j]
    return Z


def double_threshold_and_hysteresis(img: np.ndarray, low_threshold: float, high_threshold: float) -> np.ndarray:
    strong_val = 255
    weak_val = 75
    strong_mask = img >= high_threshold
    weak_mask = (img >= low_threshold) & (img < high_threshold)
    strong = np.zeros_like(img, dtype=np.uint8)
    weak = np.zeros_like(img, dtype=np.uint8)
    strong[strong_mask] = strong_val
    weak[weak_mask] = weak_val
    out = strong.copy()
    M, N = img.shape
    changed = True
    while changed:
        changed = False
        for i in range(1, M - 1):
            for j in range(1, N - 1):
                if weak[i, j] == weak_val and out[i, j] != strong_val:
                    neighbors = out[i - 1 : i + 2, j - 1 : j + 2]
                    if (neighbors == strong_val).any():
                        out[i, j] = strong_val
                        changed = True
        if not changed:
            break
    return (out == strong_val).astype(np.uint8) * 255


def canny_edge_detection(image: np.ndarray, low_threshold: float = 50, high_threshold: float = 150) -> np.ndarray:
    gauss = gaussian_kernel(5, 1.4)
    smooth = apply_kernel(image, gauss)
    Kx = np.array([[-1, 0, 1], [-2, 0, 2], [-1, 0, 1]], dtype=np.float32)
    Ky = np.array([[1, 2, 1], [0, 0, 0], [-1, -2, -1]], dtype=np.float32)
    Ix = apply_kernel(smooth, Kx)
    Iy = apply_kernel(smooth, Ky)
    grad_mag = np.sqrt(Ix ** 2 + Iy ** 2)
    if grad_mag.max() > 0:
        grad_mag = grad_mag / grad_mag.max() * 255.0
    else:
        grad_mag[:] = 0.0
    grad_dir = np.rad2deg(np.arctan2(Iy, Ix))
    nms = non_max_suppression(grad_mag, grad_dir)
    return double_threshold_and_hysteresis(nms, low_threshold, high_threshold)


def morph_dilate(binary_image: np.ndarray, kernel_size: int = 3, iterations: int = 1) -> np.ndarray:
    m, n = binary_image.shape
    pad = kernel_size // 2
    out = binary_image.copy()
    for _ in range(iterations):
        temp = out.copy()
        for i in range(m):
            for j in range(n):
                region = out[max(i - pad, 0) : min(i + pad + 1, m), max(j - pad, 0) : min(j + pad + 1, n)]
                if np.any(region == 255):
                    temp[i, j] = 255
        out = temp
    return out


def preprocess_vehicle_image(path: str, target_size: int = 28) -> torch.Tensor:
    """Convert ``path`` to a flattened grayscale tensor of size ``target_size``."""
    try:
        resample = Image.Resampling.LANCZOS
    except AttributeError:  # pragma: no cover - Pillow < 9
        resample = Image.LANCZOS
    img = Image.open(path).convert("L").resize((target_size, target_size), resample=resample)
    arr = np.array(img, dtype=np.float32) / 255.0
    return torch.from_numpy(arr.flatten())


def load_vehicle_dataset(root_dir: str, target_size: int = 28) -> tuple[torch.Tensor, torch.Tensor]:
    """Load vehicle images from class-named subdirectories.

    Parameters
    ----------
    root_dir:
        Root directory containing one subfolder per vehicle class.
    target_size:
        Square size to which all images are resized.

    Returns
    -------
    X, y:
        ``X`` is a tensor of flattened images and ``y`` contains integer class
        labels.
    """

    root = Path(root_dir)
    images: List[torch.Tensor] = []
    labels: List[int] = []
    class_names = sorted([d.name for d in root.iterdir() if d.is_dir()])
    class_to_idx = {name: idx for idx, name in enumerate(class_names)}
    for cls in class_names:
        for img_path in sorted((root / cls).glob("*")):
            if img_path.suffix.lower() not in {".png", ".jpg", ".jpeg", ".bmp"}:
                continue
            images.append(preprocess_vehicle_image(str(img_path), target_size))
            labels.append(class_to_idx[cls])
    if not images:
        raise ValueError("No images found in dataset")
    X = torch.stack(images)
    y = torch.tensor(labels, dtype=torch.long)
    return X, y


def load_process_shape_image(
    path: str,
    target_size: int = 28,
    canny_low: float = 50,
    canny_high: float = 150,
    dilation_iter: int = 1,
    angles: Iterable[int] = range(0, 181, 10),
) -> List[np.ndarray]:
    try:
        resample_bicubic = Image.Resampling.BICUBIC
        resample_lanczos = Image.Resampling.LANCZOS
    except AttributeError:
        resample_bicubic = Image.BICUBIC
        resample_lanczos = Image.LANCZOS

    pil_img = Image.open(path).convert("L")
    # Rotate around the background color to avoid introducing spurious edges
    # when the canvas is expanded. Without specifying ``fillcolor`` the newly
    # exposed corners are filled with black which the edge detector interprets
    # as strong gradients, resulting in thick square artefacts after rotation.
    bg_color = pil_img.getpixel((0, 0))
    processed_images = []
    for angle in angles:
        rotated = pil_img.rotate(
            angle, resample=resample_bicubic, expand=True, fillcolor=bg_color
        )
        arr = np.array(rotated, dtype=np.float32)
        edges = canny_edge_detection(arr, canny_low, canny_high)
        dilated = morph_dilate(edges, 3, dilation_iter)
        norm_img = np.array(
            Image.fromarray(dilated.astype(np.uint8)).resize((target_size, target_size), resample=resample_lanczos),
            dtype=np.float32,
        ) / 255.0
        processed_images.append(norm_img.flatten())
    return processed_images


def load_process_vehicle_image(
    path: str,
    target_size: int = 128,
    augment: bool = False,
) -> torch.Tensor:
    """Load an RGB image and preprocess it for vehicle classification.

    Parameters
    ----------
    path: str
        Path to the image file.
    target_size: int, optional
        Final width and height in pixels. Defaults to ``128``.
    augment: bool, optional
        If ``True`` random horizontal flips, slight scaling and brightness
        jitter are applied. Defaults to ``False``.

    Returns
    -------
    torch.Tensor
        A normalized tensor of shape ``(3, target_size, target_size)``.
    """

    img = Image.open(path).convert("RGB")

    if T is not None:
        transforms_list = [T.Resize((target_size, target_size))]
        if augment:
            transforms_list.extend(
                [
                    T.RandomHorizontalFlip(),
                    T.RandomAffine(degrees=0, scale=(0.9, 1.1)),
                    T.ColorJitter(brightness=0.2),
                ]
            )
        transforms_list.append(T.ToTensor())
        tensor = T.Compose(transforms_list)(img)
    else:  # Fallback when torchvision is not available
        if augment:
            if np.random.rand() > 0.5:
                img = img.transpose(Image.FLIP_LEFT_RIGHT)
            scale = np.random.uniform(0.9, 1.1)
            new_size = int(target_size * scale)
            img = img.resize((new_size, new_size), Image.BICUBIC)
            if new_size != target_size:
                img = img.resize((target_size, target_size), Image.BICUBIC)
            enhancer = ImageEnhance.Brightness(img)
            img = enhancer.enhance(np.random.uniform(0.8, 1.2))
        else:
            img = img.resize((target_size, target_size), Image.BICUBIC)
        arr = np.array(img, dtype=np.float32) / 255.0
        tensor = torch.from_numpy(arr.transpose(2, 0, 1))

    mean = torch.tensor([0.485, 0.456, 0.406]).view(3, 1, 1)
    std = torch.tensor([0.229, 0.224, 0.225]).view(3, 1, 1)
    tensor = (tensor - mean) / std
    return tensor<|MERGE_RESOLUTION|>--- conflicted
+++ resolved
@@ -20,12 +20,7 @@
 
 import numpy as np
 import torch
-<<<<<<< HEAD
 from PIL import Image
-=======
-from PIL import Image, ImageEnhance
-from typing import Iterable, List
->>>>>>> dc51c979
 
 try:
     from torchvision import transforms as T
