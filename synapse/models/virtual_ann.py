--- conflicted
+++ resolved
@@ -31,36 +31,9 @@
     def forward(self, x):
         return self.net(x)
 
-<<<<<<< HEAD
     def train_model(self, X: np.ndarray, y: np.ndarray, epochs: int, lr: float, batch_size: int):
         """Train the ANN and display live training metrics."""
-=======
-    def train_model(
-        self,
-        X: np.ndarray,
-        y: np.ndarray,
-        epochs: int,
-        lr: float,
-        batch_size: int,
-        return_figures: bool = False,
-    ):
-        """Train the ANN and optionally return matplotlib figures.
-
-        Parameters
-        ----------
-        X, y: np.ndarray
-            Training data and labels.
-        epochs: int
-            Number of epochs to train for.
-        lr: float
-            Learning rate for Adam optimiser.
-        batch_size: int
-            Mini-batch size used during training.
-        return_figures: bool, optional
-            When ``True`` the method returns a list of matplotlib ``Figure``
-            objects instead of displaying them directly.
-        """
->>>>>>> a4632059
+
         dataset = TensorDataset(torch.from_numpy(X).float(), torch.from_numpy(y).long())
         loader = DataLoader(dataset, batch_size=batch_size, shuffle=True)
         criterion = nn.CrossEntropyLoss()
@@ -106,27 +79,9 @@
             rec_hist.append(float(np.mean(recs)))
             f1_hist.append(float(np.mean(f1s)))
         preds_full = self.predict(X)
-<<<<<<< HEAD
         self.visualize_training(loss_hist, acc_hist, prec_hist, rec_hist, f1_hist)
         self.visualize_weights()
         self.visualize_confusion_matrix(y, preds_full, num_classes)
-=======
-        figs = []
-        f = self.visualize_training(loss_hist, acc_hist)
-        if f is not None:
-            figs.append(f)
-        f = self.visualize_weights()
-        if f is not None:
-            figs.append(f)
-        f = self.visualize_confusion_matrix(y, preds_full, self.layer_sizes[-1])
-        if f is not None:
-            figs.append(f)
-        if return_figures:
-            return figs
-        for fig in figs:
-            fig.show()
-        return []
->>>>>>> a4632059
 
     def predict(self, X: np.ndarray):
         self.eval()
@@ -147,13 +102,8 @@
     # ------------------------------------------------------------------
     # Visualisation helpers
     # ------------------------------------------------------------------
-<<<<<<< HEAD
     def visualize_training(self, loss_hist, acc_hist, prec_hist, rec_hist, f1_hist):
         """Plot training loss and evaluation metrics."""
-=======
-    def visualize_training(self, loss_hist, acc_hist):
-        """Plot loss and accuracy curves and return the figure."""
->>>>>>> a4632059
         if not loss_hist:
             return None
         epochs = range(1, len(loss_hist) + 1)
