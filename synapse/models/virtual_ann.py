"""PyTorch implementation of the virtual ANN used by SynapseX.

This version augments the basic network with utility methods to visualise
training progress and weight distributions.  The additional functionality
is used by the assembly programs shipped with the project which expect
windows to pop up showing the training curves.
"""

from typing import List
import random
import numpy as np
import torch
from torch import nn
from torch.utils.data import DataLoader, TensorDataset
import matplotlib.pyplot as plt

from config import hyperparameters as hp


class VirtualANN(nn.Module):
    def __init__(self, layer_sizes: List[int], dropout_rate: float = 0.2):
        super().__init__()
        self.layer_sizes = layer_sizes
        self.dropout_rate = dropout_rate
        self._build_network()

    def _build_network(self) -> None:
        layers: List[nn.Module] = []
        for i in range(len(self.layer_sizes) - 1):
            in_dim = self.layer_sizes[i]
            out_dim = self.layer_sizes[i + 1]
            layers.append(nn.Linear(in_dim, out_dim))
            if i < len(self.layer_sizes) - 2:
                layers.append(nn.LeakyReLU())
                layers.append(nn.Dropout(self.dropout_rate))
        self.net = nn.Sequential(*layers)

    def forward(self, x):
        return self.net(x)

    def train_model(
        self,
        X: np.ndarray,
        y: np.ndarray,
        epochs: int,
        lr: float,
        batch_size: int,
        min_accuracy: float = hp.TARGET_ACCURACY,
        min_precision: float = hp.TARGET_PRECISION,
        min_recall: float = hp.TARGET_RECALL,
        min_f1: float = hp.TARGET_F1,
    ):
        """Train the ANN and return matplotlib figures.

        The original implementation popped up matplotlib windows via
        ``plt.show``.  For GUI integration we instead return the figure
        objects so callers can decide how to present them (e.g. embed in
        a notebook tab).  When used in non-GUI contexts the caller may
        simply call ``fig.show()`` on the returned figures.
        """
        dataset = TensorDataset(torch.from_numpy(X).float(), torch.from_numpy(y).long())
        loader = DataLoader(dataset, batch_size=batch_size, shuffle=True)
        criterion = nn.CrossEntropyLoss()
        optimizer = torch.optim.Adam(self.parameters(), lr=lr)
        loss_hist, acc_hist, prec_hist, rec_hist, f1_hist = [], [], [], [], []
        num_classes = self.layer_sizes[-1]
        self.train()
        epoch = 0
<<<<<<< HEAD
        best_f1 = 0.0
        stagnant = 0
=======
>>>>>>> e13a1d1f
        while True:
            epoch += 1
            epoch_loss = 0.0
            correct = 0
            total = 0
            all_preds: list[int] = []
            all_true: list[int] = []
            for xb, yb in loader:
                optimizer.zero_grad()
                preds = self(xb)
                loss = criterion(preds, yb)
                loss.backward()
                optimizer.step()
                epoch_loss += loss.item() * xb.size(0)
                pred_labels = preds.argmax(dim=1)
                correct += (pred_labels == yb).sum().item()
                total += xb.size(0)
                all_preds.extend(pred_labels.cpu().numpy().tolist())
                all_true.extend(yb.cpu().numpy().tolist())
            loss_hist.append(epoch_loss / total)
            acc = correct / total if total else 0.0
            acc_hist.append(acc)
            cm = np.zeros((num_classes, num_classes), dtype=int)
            for t, p in zip(all_true, all_preds):
                cm[t, p] += 1
            precs, recs, f1s = [], [], []
            for i in range(num_classes):
                tp = cm[i, i]
                fp = cm[:, i].sum() - tp
                fn = cm[i, :].sum() - tp
                prec = tp / (tp + fp) if (tp + fp) else 0.0
                rec = tp / (tp + fn) if (tp + fn) else 0.0
                f1 = 2 * prec * rec / (prec + rec) if (prec + rec) else 0.0
                precs.append(prec)
                recs.append(rec)
                f1s.append(f1)
            prec = float(np.mean(precs))
            rec = float(np.mean(recs))
            f1_val = float(np.mean(f1s))
            prec_hist.append(prec)
            rec_hist.append(rec)
            f1_hist.append(f1_val)
<<<<<<< HEAD

            if f1_val > best_f1:
                best_f1 = f1_val
                stagnant = 0
            else:
                stagnant += 1
                if stagnant >= hp.MUTATE_PATIENCE:
                    self.mutate()
                    optimizer = torch.optim.Adam(self.parameters(), lr=lr)
                    stagnant = 0

=======
>>>>>>> e13a1d1f
            if (
                epoch >= epochs
                and acc >= min_accuracy
                and prec >= min_precision
                and rec >= min_recall
                and f1_val >= min_f1
            ):
                break
        preds_full = self.predict(X)

        figs = []
        fig = self.visualize_training(
            loss_hist,
            acc_hist,
            prec_hist,
            rec_hist,
            f1_hist,
        )
        if fig is not None:
            figs.append(fig)
        fig = self.visualize_weights()
        if fig is not None:
            figs.append(fig)
        fig = self.visualize_confusion_matrix(y, preds_full)
        if fig is not None:
            figs.append(fig)

        return figs

    def predict(self, X: np.ndarray):
        self.eval()
        with torch.no_grad():
            logits = self(torch.from_numpy(X).float())
            return torch.argmax(logits, dim=1).cpu().numpy()

    def predict_with_uncertainty(self, X: np.ndarray, mc_passes: int = 10):
        self.train()  # enable dropout at inference
        outputs = []
        inp = torch.from_numpy(X).float()
        for _ in range(mc_passes):
            outputs.append(self(inp).detach().cpu().numpy())
        mean = np.mean(outputs, axis=0)
        var = np.var(outputs, axis=0)
        return mean, var

    # ------------------------------------------------------------------
    # Visualisation helpers
    # ------------------------------------------------------------------
    def visualize_training(self, loss_hist, acc_hist, prec_hist, rec_hist, f1_hist):
        """Plot training loss and evaluation metrics in separate subplots."""
        if not loss_hist:
            return None
        epochs = range(1, len(loss_hist) + 1)
        fig, axes = plt.subplots(5, 1, figsize=(8, 12), sharex=True)

        axes[0].plot(epochs, loss_hist, color="tab:red")
        axes[0].set_ylabel("Loss")
        axes[0].set_title("Training Progress")

        metrics = [
            (acc_hist, "Accuracy", "tab:blue"),
            (prec_hist, "Precision", "tab:orange"),
            (rec_hist, "Recall", "tab:green"),
            (f1_hist, "F1 Score", "tab:purple"),
        ]
        for ax, (hist, label, color) in zip(axes[1:], metrics):
            ax.plot(epochs, hist, color=color)
            ax.set_ylabel(label)

        axes[-1].set_xlabel("Epoch")
        fig.tight_layout()
        return fig

    def visualize_weights(self):
        """Visualise all linear layer weights."""
        linears = [mod for mod in self.net if isinstance(mod, nn.Linear)]
        if not linears:
            return None

        cols = len(linears)
        fig, axes = plt.subplots(1, cols, figsize=(4 * cols, 4))
        if cols == 1:
            axes = [axes]

        for idx, (layer, ax) in enumerate(zip(linears, axes)):
            with torch.no_grad():
                weights = layer.weight.cpu().numpy()
            ax.imshow(weights, cmap="seismic")
            ax.set_title(f"Layer {idx + 1} Weights")
            ax.set_xticks([])
            ax.set_yticks([])

        fig.tight_layout()
        return fig

    def visualize_confusion_matrix(self, y_true, y_pred):
        """Visualise binary confusion matrix labelled with TN/FP/FN/TP."""
        cm = np.zeros((2, 2), dtype=int)
        for t, p in zip(y_true, y_pred):
            if t == 1 and p == 1:
                cm[1, 1] += 1  # TP
            elif t == 1 and p == 0:
                cm[1, 0] += 1  # FN
            elif t == 0 and p == 1:
                cm[0, 1] += 1  # FP
            else:
                cm[0, 0] += 1  # TN
        print("Confusion matrix:\n", cm)
        fig, ax = plt.subplots()
        im = ax.imshow(cm, cmap=plt.cm.Blues)
        fig.colorbar(im, ax=ax)
        ax.set_xlabel("Predicted")
        ax.set_ylabel("Actual")
        ax.set_xticks([0, 1])
        ax.set_yticks([0, 1])
        ax.set_xticklabels(["Negative", "Positive"])
        ax.set_yticklabels(["Negative", "Positive"])
        ax.set_title("Confusion Matrix")
        labels = [["TN", "FP"], ["FN", "TP"]]
        for i in range(2):
            for j in range(2):
                ax.text(j, i, f"{labels[i][j]}: {cm[i, j]}", ha="center", va="center", color="black")
        plt.tight_layout()
        return fig

    # Persistence helpers -------------------------------------------------
    def save(self, path: str):
        torch.save(
            {
                "state_dict": self.state_dict(),
                "layer_sizes": self.layer_sizes,
                "dropout": self.dropout_rate,
            },
            path,
        )

    def load(self, path: str):
        data = torch.load(path)
        if isinstance(data, dict):
            self.layer_sizes = data.get("layer_sizes", self.layer_sizes)
            self.dropout_rate = data.get("dropout", self.dropout_rate)
            self._build_network()
            self.load_state_dict(data["state_dict"], strict=False)
        else:
            self.load_state_dict(data)

    def mutate(self) -> None:
        """Randomly alter network structure and weights."""
        if len(self.layer_sizes) > 2 and random.random() < 0.5:
            idx = random.randint(1, len(self.layer_sizes) - 2)
            change = max(1, int(self.layer_sizes[idx] * 0.1))
            self.layer_sizes[idx] = max(1, self.layer_sizes[idx] + random.choice([-change, change]))
        else:
            new_units = max(1, int(self.layer_sizes[-2] * 0.5))
            self.layer_sizes.insert(-1, new_units)
        self._build_network()
        with torch.no_grad():
            for p in self.parameters():
                p.add_(torch.randn_like(p) * hp.MUTATION_STD)


class TransformerClassifier(nn.Module):
    """Simple transformer-based classifier with adjustable embedding dimension."""

    def __init__(self, input_dim: int, num_classes: int, dropout: float = 0.1, nhead: int = 4):
        super().__init__()
        embed_dim = ((input_dim + nhead - 1) // nhead) * nhead
        self.proj = nn.Linear(input_dim, embed_dim)
        encoder_layer = nn.TransformerEncoderLayer(d_model=embed_dim, nhead=nhead, dropout=dropout, batch_first=True)
        self.encoder = nn.TransformerEncoder(encoder_layer, num_layers=1)
        self.classifier = nn.Linear(embed_dim, num_classes)

    def forward(self, x: torch.Tensor) -> torch.Tensor:
        x = self.proj(x)
        x = x.unsqueeze(1)  # (batch, 1, embed_dim)
        x = self.encoder(x)
        x = x.squeeze(1)
        return self.classifier(x)


class PyTorchANN:
    """Wrapper around ``TransformerClassifier`` providing training and inference helpers."""

    def __init__(self, input_dim: int, num_classes: int, dropout: float = 0.1, nhead: int = 4):
        self.model = TransformerClassifier(input_dim, num_classes, dropout, nhead)

    def train_model(
        self,
        X: np.ndarray,
        y: np.ndarray,
        epochs: int,
        lr: float,
        batch_size: int,
        min_accuracy: float = hp.TARGET_ACCURACY,
        min_precision: float = hp.TARGET_PRECISION,
        min_recall: float = hp.TARGET_RECALL,
        min_f1: float = hp.TARGET_F1,
    ):
        dataset = TensorDataset(torch.from_numpy(X).float(), torch.from_numpy(y).long())
        loader = DataLoader(dataset, batch_size=batch_size, shuffle=True)
        criterion = nn.CrossEntropyLoss()
        optimizer = torch.optim.Adam(self.model.parameters(), lr=lr)
        num_classes = self.model.classifier.out_features
        self.model.train()
        epoch = 0
<<<<<<< HEAD
        best_f1 = 0.0
        stagnant = 0
=======
>>>>>>> e13a1d1f
        while True:
            epoch += 1
            epoch_loss = 0.0
            correct = 0
            total = 0
            all_preds: list[int] = []
            all_true: list[int] = []
            for xb, yb in loader:
                optimizer.zero_grad()
                preds = self.model(xb)
                loss = criterion(preds, yb)
                loss.backward()
                optimizer.step()
                epoch_loss += loss.item() * xb.size(0)
                pred_labels = preds.argmax(dim=1)
                correct += (pred_labels == yb).sum().item()
                total += xb.size(0)
                all_preds.extend(pred_labels.cpu().numpy().tolist())
                all_true.extend(yb.cpu().numpy().tolist())
            acc = correct / total if total else 0.0
            cm = np.zeros((num_classes, num_classes), dtype=int)
            for t, p in zip(all_true, all_preds):
                cm[t, p] += 1
            precs, recs, f1s = [], [], []
            for i in range(num_classes):
                tp = cm[i, i]
                fp = cm[:, i].sum() - tp
                fn = cm[i, :].sum() - tp
                prec = tp / (tp + fp) if (tp + fp) else 0.0
                rec = tp / (tp + fn) if (tp + fn) else 0.0
                f1 = 2 * prec * rec / (prec + rec) if (prec + rec) else 0.0
                precs.append(prec)
                recs.append(rec)
                f1s.append(f1)
            prec = float(np.mean(precs))
            rec = float(np.mean(recs))
            f1_val = float(np.mean(f1s))
<<<<<<< HEAD

            if f1_val > best_f1:
                best_f1 = f1_val
                stagnant = 0
            else:
                stagnant += 1
                if stagnant >= hp.MUTATE_PATIENCE:
                    self.mutate()
                    optimizer = torch.optim.Adam(self.model.parameters(), lr=lr)
                    stagnant = 0

=======
>>>>>>> e13a1d1f
            if (
                epoch >= epochs
                and acc >= min_accuracy
                and prec >= min_precision
                and rec >= min_recall
                and f1_val >= min_f1
            ):
                break

    def predict(self, X: np.ndarray):
        self.model.eval()
        with torch.no_grad():
            logits = self.model(torch.from_numpy(X).float())
            return torch.argmax(logits, dim=1).cpu().numpy()

    def predict_with_uncertainty(self, X: np.ndarray, mc_passes: int = 10):
        self.model.train()  # enable dropout at inference
        outputs = []
        inp = torch.from_numpy(X).float()
        for _ in range(mc_passes):
            outputs.append(self.model(inp).detach().cpu().numpy())
        mean = np.mean(outputs, axis=0)
        var = np.var(outputs, axis=0)
        return mean, var

    def save(self, path: str):
        cfg = {
            "input_dim": self.model.proj.in_features,
            "num_classes": self.model.classifier.out_features,
            "dropout": self.model.encoder.layers[0].dropout.p,
            "nhead": self.model.encoder.layers[0].self_attn.num_heads,
        }
        torch.save({"state_dict": self.model.state_dict(), "config": cfg}, path)

    def load(self, path: str):
        data = torch.load(path, map_location="cpu")
        if isinstance(data, dict) and "config" in data:
            cfg = data["config"]
            self.model = TransformerClassifier(
                cfg["input_dim"], cfg["num_classes"], cfg.get("dropout", 0.1), cfg.get("nhead", 4)
            )
            self.model.load_state_dict(data["state_dict"], strict=False)
        else:
            self.model.load_state_dict(data)

    def mutate(self) -> None:
        """Perturb weights and dropout to explore new structures."""
        with torch.no_grad():
            for p in self.model.parameters():
                p.add_(torch.randn_like(p) * hp.MUTATION_STD)
        # adjust dropout of encoder layers
        for layer in self.model.encoder.layers:
            new_p = min(0.5, max(0.0, layer.dropout.p + random.uniform(-0.05, 0.05)))
            layer.dropout.p = new_p<|MERGE_RESOLUTION|>--- conflicted
+++ resolved
@@ -66,11 +66,8 @@
         num_classes = self.layer_sizes[-1]
         self.train()
         epoch = 0
-<<<<<<< HEAD
         best_f1 = 0.0
         stagnant = 0
-=======
->>>>>>> e13a1d1f
         while True:
             epoch += 1
             epoch_loss = 0.0
@@ -113,7 +110,6 @@
             prec_hist.append(prec)
             rec_hist.append(rec)
             f1_hist.append(f1_val)
-<<<<<<< HEAD
 
             if f1_val > best_f1:
                 best_f1 = f1_val
@@ -125,8 +121,6 @@
                     optimizer = torch.optim.Adam(self.parameters(), lr=lr)
                     stagnant = 0
 
-=======
->>>>>>> e13a1d1f
             if (
                 epoch >= epochs
                 and acc >= min_accuracy
@@ -332,11 +326,9 @@
         num_classes = self.model.classifier.out_features
         self.model.train()
         epoch = 0
-<<<<<<< HEAD
         best_f1 = 0.0
         stagnant = 0
-=======
->>>>>>> e13a1d1f
+
         while True:
             epoch += 1
             epoch_loss = 0.0
@@ -374,7 +366,6 @@
             prec = float(np.mean(precs))
             rec = float(np.mean(recs))
             f1_val = float(np.mean(f1s))
-<<<<<<< HEAD
 
             if f1_val > best_f1:
                 best_f1 = f1_val
@@ -386,8 +377,6 @@
                     optimizer = torch.optim.Adam(self.model.parameters(), lr=lr)
                     stagnant = 0
 
-=======
->>>>>>> e13a1d1f
             if (
                 epoch >= epochs
                 and acc >= min_accuracy
