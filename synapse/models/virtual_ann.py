--- conflicted
+++ resolved
@@ -87,13 +87,6 @@
         loss_hist, acc_hist, prec_hist, rec_hist, f1_hist = [], [], [], [], []
         num_classes = self.layer_sizes[-1]
         self.train()
-<<<<<<< HEAD
-=======
-
-        best_f1 = -1.0
-        stale_epochs = 0
-
->>>>>>> 91df2d05
         for epoch in range(epochs):
             epoch_loss = 0.0
             correct = 0
@@ -132,7 +125,6 @@
                 f1s.append(f1)
             prec_hist.append(float(np.mean(precs)))
             rec_hist.append(float(np.mean(recs)))
-<<<<<<< HEAD
             f1_hist.append(float(np.mean(f1s)))
             logger.info(
                 "Epoch %d/%d - loss: %.4f - acc: %.4f - precision: %.4f - recall: %.4f - f1: %.4f",
@@ -144,18 +136,6 @@
                 rec_hist[-1],
                 f1_hist[-1],
             )
-=======
-            mean_f1 = float(np.mean(f1s))
-            f1_hist.append(mean_f1)
-
-            if mean_f1 > best_f1 + 1e-4:
-                best_f1 = mean_f1
-                stale_epochs = 0
-            else:
-                stale_epochs += 1
-                if epoch + 1 >= min_epochs and stale_epochs >= patience:
-                    break
->>>>>>> 91df2d05
         preds_full = self.predict(X)
 
         figs = []
