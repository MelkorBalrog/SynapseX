--- conflicted
+++ resolved
@@ -94,7 +94,6 @@
             with open(meta_path, "w", encoding="utf-8") as f:
                 json.dump({"num_classes": hp.num_classes}, f)
         elif op == "LOAD_ALL":
-<<<<<<< HEAD
             prefix = tokens[1] if len(tokens) > 1 else "weights"
             for ann_id, ann in self.ann_map.items():
                 try:
@@ -109,19 +108,6 @@
                     hp.num_classes = int(data.get("num_classes", hp.num_classes))
                 except (OSError, ValueError, json.JSONDecodeError):
                     pass
-=======
-            json_path: str | None = None
-            prefix = "weights"
-            if len(tokens) == 2:
-                if tokens[1].endswith(".json"):
-                    json_path = tokens[1]
-                else:
-                    prefix = tokens[1]
-            elif len(tokens) >= 3:
-                json_path = tokens[1]
-                prefix = tokens[2]
-            self.load_all(json_path, prefix)
->>>>>>> 84cb584b
         elif op == "SAVE_PROJECT":
             json_path = tokens[1] if len(tokens) > 1 else "project.json"
             prefix = tokens[2] if len(tokens) > 2 else "weights"
@@ -164,24 +150,7 @@
             }
 
         with open(json_path, "w", encoding="utf-8") as f:
-<<<<<<< HEAD
             json.dump({"anns": project, "num_classes": hp.num_classes}, f, indent=2)
-=======
-            json.dump({"anns": project, "class_names": self.class_names}, f, indent=2)
-
-    def load_all(self, json_path: str | None = None, weight_prefix: str = "weights") -> None:
-        """Load ANN weights and optionally restore class names from ``json_path``."""
-
-        for ann_id, ann in self.ann_map.items():
-            try:
-                ann.load(f"{weight_prefix}_{ann_id}.pt")
-            except FileNotFoundError:
-                pass
-        if json_path and Path(json_path).is_file():
-            with open(json_path, "r", encoding="utf-8") as f:
-                data = json.load(f)
-            self.class_names = data.get("class_names", [])
->>>>>>> 84cb584b
 
     # ------------------------------------------------------------------
     # CONFIG_ANN helpers
