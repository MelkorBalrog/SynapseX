--- conflicted
+++ resolved
@@ -111,28 +111,18 @@
         if ann is None:
             return
         addr = 0x5000
-<<<<<<< HEAD
         in_dim = ann.hp.image_size * ann.hp.image_size
         data: List[float] = []
-=======
-        in_dim = ann.hp.image_size
-        data = []
->>>>>>> 0f512193
         for i in range(in_dim):
             word = memory.read(addr + i)
             data.append(np.frombuffer(np.uint32(word).tobytes(), dtype=np.float32)[0])
         X = np.array(data, dtype=np.float32).reshape(1, -1)
-<<<<<<< HEAD
         probs = ann.predict(
             torch.from_numpy(X),
             mc_dropout=len(tokens) > 1 and tokens[1].lower() == "true",
         )
         self.last_result = int(probs.argmax(dim=1)[0])
         print(f"ANN {ann_id} prediction: {self.last_result}")
-=======
-        probs = ann.predict(torch.from_numpy(X), mc_dropout=len(tokens) > 1 and tokens[1].lower() == "true")
-        self.last_result = int(probs.argmax(dim=1)[0])
->>>>>>> 0f512193
 
     # ------------------------------------------------------------------
     # TUNE_GA helpers
