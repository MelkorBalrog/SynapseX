--- conflicted
+++ resolved
@@ -54,7 +54,6 @@
 is unsure. This cheap trick gives us an approximation of true Bayesian
 reasoning without heavy mathematics.
 
-<<<<<<< HEAD
 #### Step-by-step
 
 1. **Train with dropout** – build your model with dropout layers and train as
@@ -101,8 +100,6 @@
 Each dropout mask acts like sampling a different set of weights, giving us a
 lightweight Bayesian approximation with just a single trained model.
 
-=======
->>>>>>> d6276e45
 ### Principal ANN Topologies
 
 #### ANN0 – Transformer Classifier
